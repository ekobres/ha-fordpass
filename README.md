--- conflicted
+++ resolved
@@ -4,18 +4,7 @@
 
 [!["Buy Me A Coffee"](https://www.buymeacoffee.com/assets/img/custom_images/orange_img.png)](https://www.buymeacoffee.com/itchannel)
 
-<<<<<<< HEAD
-=======
-# Important Update 14/11/2023
-It appears Ford have decided to switch over their authentication to a new system (login.ford.com). Unfortunately this requires a complete rewrite of how the current integration handles auth. I'll try and have a look this week but unfortunately I'm a little snowed under. In the meantime I recommend disabling the integration  to prevent excessive errors.
 
-***Please try 1.63 Beta1 which has the latest login fix***
-
-Thanks for your patience, 
-itchannel
-
-
->>>>>>> 0199b59c
 # Important Update: New Ford API Challenges and Updates
 
 Dear FordPass Integration Users,
