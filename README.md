--- conflicted
+++ resolved
@@ -4,36 +4,6 @@
 
 [!["Buy Me A Coffee"](https://www.buymeacoffee.com/assets/img/custom_images/orange_img.png)](https://www.buymeacoffee.com/itchannel)
 
-<<<<<<< HEAD
-> [!WARNING]
-> Due to what looks like a Ford API change the integration isn't currently working as of 08/05/2024. I recommend disabling it for the time being until we can take a look at what has changed.
->
-> For anyone who wants to try there is a version 1.70 which works but is more fiddly to setup. Please see https://github.com/itchannel/fordpass-ha/wiki/Obtaining-Tokens-(As-of-25-05-2024) for instructions
-
-
-# Important Update: New Ford API Challenges and Updates
-
-Dear FordPass Integration Users,
-
-We want to keep you informed about the latest developments regarding the integration. Ford has recently introduced a new API, which has presented both opportunities and challenges. Here are some key points to note:
-
-## Challenges and Issues:
-
-- **Increased Complexity:** The new API has brought about several challenges and complexities. While it has enabled new attributes and sensors for different vehicles, it has also made integration more intricate.
-
-- **Vehicle Variety:** In addition to an entirely new data structure, it is difficult to determine the variety of vehicles that can be supported - without knowing their capabilities. We are assessing which vehicles contain the information necessary to enable different sensors.
-
-- **Unstable Nature of the New API:** Currently, the API appears to be unstable and/or changing. Any changes to its structure can disrupt sensor data. It is difficult to determine why: vehicles may still be in the process of migration, needing an update, or have a different data structure. Either way, instability has been noticed, and any updates or changes to the API can impact this integration.
-
-## Ongoing Work and Future Updates:
-
-- **Ongoing Work:** We both want to continue enhancing the integration and ensuring its functionality. However, it's important to note that we have limited time to allocate to this effort.
-
-- **Future Updates:** We are continuing our efforts to adapt to new changes and persue further enhancments.
-
-
-#### Please understand that there may be issues, or disruptions, to different sensors during this process.
-=======
 <!-- Wrote up a little note thing for the breaking change. Not sure if you want to use it but I figured this could be a good start or something since I was already editing the readme. -->
 > [!WARNING]
 > # Breaking Change
@@ -62,7 +32,6 @@
 - **Implementation:** We are actively working on integrating the new `FordConnect API` to ensure users who can access it will benefit from its features. At the same time, we will maintain functionality for users who are unable to use this new API.
 
 #### Please be aware that there may be issues or disruptions during this process.
->>>>>>> 43d06dda
 
 If you have any questions or concerns, please either open a new issue or comment on an existing issue related to yours.
 
@@ -70,10 +39,7 @@
 
 itchannel and SquidBytes
 
-<<<<<<< HEAD
-=======
 
->>>>>>> 43d06dda
 ## Credit 
 - https://github.com/clarkd - Initial Home Assistant automation idea and Python code (Lock/Unlock)
 - https://github.com/pinballnewf - Figuring out the application ID issue
@@ -86,16 +52,6 @@
 ## **Changelog**
 [Updates](info.md)
 
-<<<<<<< HEAD
-## **Changelog**
-[Updates](info.md)
-
-## Installation
-Use [HACS](https://hacs.xyz/) to add this repository as a custom repo. Upon installation navigate to your integrations, and follow the configuration options. You will need to provide:
-- Username (Fordpass App)
-- Password (Fordpass App)
-- Region (Where you are based, required for tokens to work correctly)
-=======
 ## Installation
 Use [HACS](https://hacs.xyz/) to add this repository as a custom repo. 
 
@@ -106,31 +62,22 @@
 You will then be prompted with `Setup Token` 
 
 Follow the instructions on the [Wiki](https://github.com/itchannel/fordpass-ha/wiki/Obtaining-Tokens-(As-of-25-05-2024)) to obtain your token
->>>>>>> 43d06dda
 
-## Requirement
+## Usage
 Your car must have the lastest onboard modem functionality and have registered/authorised the fordpass application
 
 ## Services
-<<<<<<< HEAD
 
- ### Car Refresh
-I have added a service to poll the car for updates, due to the battery drain I have left this up to you to set the interval. The service to be called is "refresh_status" and can be accessed in home assistant using "fordpass.refresh_status". 
-=======
+## Services
 <!-- I haven't looked into these services, but it might be easier to maintain a Wiki with the various services compared to the README. Just a thought. -->
 ### Car Refresh
 I have added a service to poll the car for updates, due to the battery drain I have left this up to you to set the interval. The service to be called is "refresh_status" and can be accessed in home assistant using "fordpas.refresh_status". 
->>>>>>> 43d06dda
 
 Optionally you can add the "vin" parameter followed by your VIN number to only refresh one vehicle. By default this service will refresh all registered cars in HA.
 
 **This will take up to 5 mins to update from the car once the service has been run**
 
-<<<<<<< HEAD
-### Unit Conversion
-=======
 ###
->>>>>>> 43d06dda
 Click on options and choose imperial or metric to display in km/miles. Takes effect on next restart of home assistant. Default is Metric
 <!-- These might need to be updated since its now different -->
 ### Clear Tokens
@@ -140,30 +87,11 @@
 This service allows you to manually refresh/poll the API without waiting the set poll interval. Handy if you need quicker updates e.g. when driving for gps coordinates
 
 
-<<<<<<< HEAD
-## Currently Working
-Depending on your vehicles capability
-=======
 ## Sensors
 ### Currently Working
 **Sensors may change as the integration is being developed**
 <!-- Keeping this the same, but it will probably change and update alongside Fordconnect and the new app features -->
->>>>>>> 43d06dda
 
-### Switches
-- Guard Mode
-- Lock/Unlock
-- Remote Start
-
-### Sensors
-- Alarm Status
-- Battery Status (12v)
-- Coolant Temperature
-- Deep sleep status
-- Diesel System
-- Door Status
-- Electric Vehicle Support
-- Firmware Update Status
 - Fuel Level
 - Ignition Status
 - Indicators (Value of various vehicles indicators)
@@ -175,14 +103,9 @@
 - Speed
 - Tyre Status
 - TPMS Sensors
-<<<<<<< HEAD
-- Car Tracker
-- Window Status
-=======
 - Guard Mode (Only supported cars)
 - Deep sleep status
 - Fordpass messages and alerts
->>>>>>> 43d06dda
 
 ## Disclaimer
 This integration is not officially supported by Ford and as such using this integration could result in your account being locked out!