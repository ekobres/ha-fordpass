--- conflicted
+++ resolved
@@ -1,17 +1,8 @@
 ## **Changelog**
-<<<<<<< HEAD
-### Version 1.69
-**WARNING - This version will only work if you have tokens already, Login is currently broke!!**
-Valid tokens should work for upto 90days!!
-
-If you have lost your token try branch 1.70, you will need to manually update the files as this isn't ready for HACS release yet
-- Fix token refresh
-=======
 ### Version 1.70
 - New config flow to allow for a user to generate a token in their browser then enter into the application, bypasses WAF. 
 ### Version 1.69
 - Versioning issue 1.69 is 1.70
->>>>>>> 43d06dda
 ### Version 1.68
 - Fix for missing locale
 - Fix duplicate Switches dictionary
