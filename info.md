
# **Changelog**
<<<<<<< HEAD
### Version 1.30
- Fix for elvDTE error
=======
>>>>>>> 0dd4599a
### Version 1.29
- Disabled guard mode
- Fixed elvDTE units
- set Vin check on install to warning only (Lincoln cars don't show in ford database)
### Version 1.28
- Added vin check on setup (Will check if given VIN is linked to the credentials)
### Version 1.27
- Fix fuel level error
- Add code for Vin debugging
### Version 1.25
- Updated user agent
- Added messages sensor to show current messages in fordpass

### Version 1.24
- Change device_state_attributes to extra_state_attributes (HA 2020.12.1)
- Changed session timeout to cope with timeouts in fordpass API (Helps prevent 403 error's)

### Version 1.23
**Breaking Change**

When installing this new version please go to "integrations" and click configure on Fordpass and choose your preferred units. Not doing this will result in an error!!

- Fixed tyre pressure status when sensor missing or broke
- Add DistanceToEmpty Imperial Conversion (Thanks @JacobWasFramed )
- Seperated pressure and distance measurement unit selection (Thanks @JacobWasFramed)
### Version 1.22
- Fix for custom config locations on certain HA installs

### Version 1.21
- Error handling for null fuel and elVehDTE attributes. Thanks @wietseschmitt

### Version 1.20
- Fixed incorrect reporting of guardmode switch status

### Version 1.19
- Added null guard status handling (effects some vehicles)

### Version 1.18
- Fix Guard mode error (Missing data array)

### Version 1.17
- Added VIN option to UI
- Added Guard mode switch (Need people to test as don't have access to a guard mode enabled vehicle)
- Added extra sensors (Credit @tonesto7)
    - Zonelighting (Supported models only)
    - Deep sleep status
    - Remote start status
    - Firmware update status
- Added partial opening status for windows (Credit @tonesto7)
- Added logic to only add supported sensors (Still in Beta)


### Version 1.16
- Fixed json error when adding multiple cars
- Added "vin" option to "refresh" service to allow for refreshing of individual cars
- Fixed service bug calling the wrong variable
- Updated manifest for latest HA requirements

### Version 1.15
- Added Version attribute to manifest.json

### Version 1.14
- Converted "lastrefresh" to home assistant local time

### Version 1.13
- Fixed window status for Undefined
- Tire pressure now reports based on region
- Fixed 401 error for certain token refreshes
- Token file has been moved to same folder as install (Can be changed by changing the token_location variable)

### Version 1.12
- Fixed window status reporting as Open

### Version 1.11
- Added check for "Undefined_window_position" window value
- Fixed bug when TMPS value was 0 (Some cars return 0 on individual tyre pressures)

### Version 1.10
- Fixed door open bug 2.0 (New position value)
- Added a check to see if a vehicle supports GPS before adding the entity

### Version 1.09
- Added individual TMPS Support
- Fixed door open bug

### Version 1.08
- Added Icons for each entity
- Added "clear_tokens" service call
- Added Electric Vehicle features
- Fixed "Invalid" lock status

### Version 1.07
- Support for multiple regions (Fixes unavaliable bug)
- Token renamed to fordpass_token

**In order to support regions you will need to reinstall the integration to change region** (Existing installs will default to North America)

### Version 1.06 
- Minor bug fix
### Version 1.05
- Added device_tracker type (fordpass_tracker)
- Added imperial or metric selection
- Change fuel reading to %
- Renamed lock entity from "lock.lock" to "lock.fordpass_doorlock"


### Version 1.04
- Added window position status
- Added service "fresh_status" to allow for polling the car at a set interval or event
- Added Last Refreshed sensor, so you can see when the car was last polled for data
- Added some more debug logging

### Version 1.03
- Added door status
- Added token saving
- Added car poll refresh


Fordpass can be configured via Integrations UI

## Integration page

1. From Home Assistant UI go to Configuration > Integrations
2. Click the orange + icon at the bottom right to bring up new integration window
3. Find and click on fordpass
4. Enter required information and click Submit
<|MERGE_RESOLUTION|>--- conflicted
+++ resolved
@@ -1,10 +1,6 @@
 
 # **Changelog**
-<<<<<<< HEAD
-### Version 1.30
 - Fix for elvDTE error
-=======
->>>>>>> 0dd4599a
 ### Version 1.29
 - Disabled guard mode
 - Fixed elvDTE units
