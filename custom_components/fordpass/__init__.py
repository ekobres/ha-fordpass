--- conflicted
+++ resolved
@@ -62,10 +62,6 @@
             refresh_status, hass, service_call, coordinator
         )
 
-<<<<<<< HEAD
-
-=======
->>>>>>> bf0dcd46
     hass.services.async_register(
         DOMAIN,
         "refresh_status",
@@ -74,7 +70,7 @@
 
     return True
 
-<<<<<<< HEAD
+
 async def async_update_options(hass, config_entry):
     options = {
         CONF_UNIT: entry.data.get(
@@ -84,8 +80,7 @@
     hass.config_entries.async_update_entry(
         config_entry, options=options
     )
-=======
->>>>>>> bf0dcd46
+
 
 def refresh_status(service, hass, coordinator):
     _LOGGER.debug("Running Service")
