"""The FordPass integration."""
import asyncio
import logging
from datetime import timedelta

import async_timeout
import voluptuous as vol
from dotted.collection import DottedDict
from homeassistant.config_entries import ConfigEntry
from homeassistant.const import CONF_PASSWORD, CONF_USERNAME
from homeassistant.core import HomeAssistant
from homeassistant.exceptions import ConfigEntryNotReady
from homeassistant.helpers.update_coordinator import (
    CoordinatorEntity,
    DataUpdateCoordinator,
    UpdateFailed,
)

from .const import CONF_UNIT, DEFAULT_UNIT, DOMAIN, MANUFACTURER, REGION, VEHICLE, VIN
from .fordpass_new import Vehicle

CONFIG_SCHEMA = vol.Schema({DOMAIN: vol.Schema({})}, extra=vol.ALLOW_EXTRA)

PLATFORMS = ["lock", "sensor", "switch", "device_tracker"]

_LOGGER = logging.getLogger(__name__)

SCAN_INTERVAL = timedelta(seconds=300)


async def async_setup(hass: HomeAssistant, config: dict):
    """Set up the FordPass component."""
    hass.data.setdefault(DOMAIN, {})
    return True


async def async_setup_entry(hass: HomeAssistant, entry: ConfigEntry):
    """Set up FordPass from a config entry."""
    user = entry.data[CONF_USERNAME]
    password = entry.data[CONF_PASSWORD]
    vin = entry.data[VIN]
    for ar in entry.data:
        _LOGGER.debug(ar)
    if REGION in entry.data.keys():
        _LOGGER.debug(entry.data[REGION])
        region = entry.data[REGION]
    else:
        _LOGGER.debug("CANT GET REGION")
        region = "North America & Canada"
    coordinator = FordPassDataUpdateCoordinator(hass, user, password, vin, region, 1)

    await coordinator.async_refresh()  # Get initial data

    if not entry.options:
        await async_update_options(hass, entry)

    if not coordinator.last_update_success:
        raise ConfigEntryNotReady

    hass.data[DOMAIN][entry.entry_id] = coordinator

    for component in PLATFORMS:
        hass.async_create_task(
            hass.config_entries.async_forward_entry_setup(entry, component)
        )

    async def async_refresh_status_service(service_call):
        await hass.async_add_executor_job(
            refresh_status, hass, service_call, coordinator
        )
    
    async def async_clear_tokens_service(service_call):
        await hass.async_add_executor_job(
            clear_tokens, hass, service_call, coordinator
        )

    async def async_clear_tokens_service(service_call):
        await hass.async_add_executor_job(clear_tokens, hass, service_call, coordinator)

    hass.services.async_register(
        DOMAIN,
        "refresh_status",
        async_refresh_status_service,
    )
    hass.services.async_register(
        DOMAIN,
        "clear_tokens",
        async_clear_tokens_service,
    )
<<<<<<< HEAD

=======
>>>>>>> ba33be3c

    return True


async def async_update_options(hass, config_entry):
    options = {CONF_UNIT: config_entry.data.get(CONF_UNIT, DEFAULT_UNIT)}
    hass.config_entries.async_update_entry(config_entry, options=options)


def refresh_status(service, hass, coordinator):
    _LOGGER.debug("Running Service")
    coordinator.vehicle.requestUpdate()

def clear_tokens(service, hass, coordinator):
    _LOGGER.debug("Clearing Tokens")
    coordinator.vehicle.clearToken()


def clear_tokens(service, hass, coordinator):
    _LOGGER.debug("Clearing Tokens")
    coordinator.vehicle.clearToken()


async def async_unload_entry(hass: HomeAssistant, entry: ConfigEntry):
    """Unload a config entry."""
    unload_ok = all(
        await asyncio.gather(
            *[
                hass.config_entries.async_forward_entry_unload(entry, component)
                for component in PLATFORMS
            ]
        )
    )
    if unload_ok:
        hass.data[DOMAIN].pop(entry.entry_id)

    return unload_ok


class FordPassDataUpdateCoordinator(DataUpdateCoordinator):
    """DataUpdateCoordinator to handle fetching new data about the vehicle."""

    def __init__(self, hass, user, password, vin, region, saveToken=False):
        """Initialize the coordinator and set up the Vehicle object."""
        self._hass = hass
        self.vin = vin
        self.vehicle = Vehicle(user, password, vin, region, saveToken)
        self._available = True

        super().__init__(
            hass,
            _LOGGER,
            name=DOMAIN,
            update_interval=SCAN_INTERVAL,
        )

    async def _async_update_data(self):
        """Fetch data from FordPass."""
        try:
            async with async_timeout.timeout(30):
                data = await self._hass.async_add_executor_job(
                    self.vehicle.status  # Fetch new status
                )

                # If data has now been fetched but was previously unavailable, log and reset
                if not self._available:
                    _LOGGER.info("Restored connection to FordPass for %s", self.vin)
                    self._available = True

                return DottedDict(data)
        except Exception as ex:
            self._available = False  # Mark as unavailable
            _LOGGER.warning(str(ex))
            _LOGGER.warning("Error communicating with FordPass for %s", self.vin)
            raise UpdateFailed(
                f"Error communicating with FordPass for {self.vin}"
            ) from ex


class FordPassEntity(CoordinatorEntity):
    """Defines a base FordPass entity."""

    def __init__(
        self, *, device_id: str, name: str, coordinator: FordPassDataUpdateCoordinator
    ):
        """Initialize the entity."""
        super().__init__(coordinator)
        self._device_id = device_id
        self._name = name

    @property
    def name(self):
        """Return the name of the entity."""
        return self._name

    @property
    def unique_id(self):
        """Return the unique ID of the entity."""
        return f"{self.coordinator.vin}-{self._device_id}"

    @property
    def device_info(self):
        """Return device information about this device."""
        if self._device_id is None:
            return None

        return {
            "identifiers": {(DOMAIN, self.coordinator.vin)},
            "name": f"{VEHICLE} ({self.coordinator.vin})",
            "manufacturer": MANUFACTURER,
        }<|MERGE_RESOLUTION|>--- conflicted
+++ resolved
@@ -87,10 +87,6 @@
         "clear_tokens",
         async_clear_tokens_service,
     )
-<<<<<<< HEAD
-
-=======
->>>>>>> ba33be3c
 
     return True
 
