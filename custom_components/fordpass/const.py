--- conflicted
+++ resolved
@@ -31,17 +31,19 @@
     "windowPosition": {"icon": "mdi:car-door"},
     "lastRefresh": {"icon": "mdi:clock"},
     "elVeh": {"icon": "mdi:ev-station"},
-<<<<<<< HEAD
-    "deepSleepInProgress": {"icon": "mdi:power-sleep", "name": "Deep Sleep Mode Active"},
-    "firmwareUpgInProgress": {"icon": "mdi:one-up", "name": "Firmware Update In Progress"},
+    "deepSleepInProgress": {
+        "icon": "mdi:power-sleep",
+        "name": "Deep Sleep Mode Active",
+    },
+    "firmwareUpgInProgress": {
+        "icon": "mdi:one-up",
+        "name": "Firmware Update In Progress",
+    },
     "remoteStartStatus": {"icon": "mdi:remote"},
     "zoneLighting": {"icon": "mdi:spotlight-beam"},
 }
 
-SWITCHES = {
-    "ignition" : {"icon": "hass:power"},
-    "guardmode" : {"icon": "mdi:shield-key"}
-}
+SWITCHES = {"ignition": {"icon": "hass:power"}, "guardmode": {"icon": "mdi:shield-key"}}
 
 WINDOW_POSITIONS = {
     "CLOSED": {
@@ -55,8 +57,5 @@
         "Btwn 10% and 60% open": "Open-Partial",
     },
 }
-=======
-}
 
-SWITCHES = {"ignition": {"icon": "hass:power"}, "guardmode": {"icon": "mdi:shield-key"}}
->>>>>>> 3b729c35
+SWITCHES = {"ignition": {"icon": "hass:power"}, "guardmode": {"icon": "mdi:shield-key"}}