"""Constants for the FordPass integration."""

DOMAIN = "fordpass"

VIN = "vin"

MANUFACTURER = "Ford Motor Company"

VEHICLE = "Ford Vehicle"

DEFAULT_UNIT = "metric"
CONF_UNIT = "units"

CONF_UNITS = ["imperial", "metric"]


REGION = "region"

REGION_OPTIONS = ["UK&Europe", "Australia", "North America & Canada"]

SENSORS = {
    "odometer": {"icon": "mdi:counter"},
    "fuel": {"icon": "mdi:gas-station"},
    "battery": {"icon": "mdi:car-battery"},
    "oil": {"icon": "mdi:oil"},
    "tirePressure": {"icon": "mdi:car-tire-alert"},
    "gps": {"icon": "mdi:radar"},
    "alarm": {"icon": "mdi:bell"},
    "ignitionStatus": {"icon": "hass:power"},
    "doorStatus": {"icon": "mdi:car-door"},
    "windowPosition": {"icon": "mdi:car-door"},
    "lastRefresh": {"icon": "mdi:clock"},
    "elVeh": {"icon": "mdi:ev-station"},
<<<<<<< HEAD
    "deepSleepInProgress": {"icon": "mdi:power-sleep", "name": "Deep Sleep Mode Active"},
    "firmwareUpgInProgress": {"icon": "mdi:one-up", "name": "Firmware Update In Progress"},
    "remoteStartStatus": {"icon": "mdi:remote"},
    "zoneLighting": {"icon": "mdi:spotlight-beam"},
}

SWITCHES = {
    "ignition" : {"icon": "hass:power"},
    "guardmode" : {"icon": "mdi:shield-key"}
}

WINDOW_POSITIONS = {
    "CLOSED": {
        "Fully_Closed": "Closed",
        "Fully_closed_position": "Closed",
        "Fully closed position": "Closed",
    },
    "OPEN": {
        "Fully open position": "Open",
        "Fully_Open": "Open",
        "Btwn 10% and 60% open": "Open-Partial",
    },
}
=======
}

SWITCHES = {"ignition": {"icon": "hass:power"}, "guardmode": {"icon": "mdi:shield-key"}}
>>>>>>> 3b729c35
<|MERGE_RESOLUTION|>--- conflicted
+++ resolved
@@ -31,7 +31,6 @@
     "windowPosition": {"icon": "mdi:car-door"},
     "lastRefresh": {"icon": "mdi:clock"},
     "elVeh": {"icon": "mdi:ev-station"},
-<<<<<<< HEAD
     "deepSleepInProgress": {"icon": "mdi:power-sleep", "name": "Deep Sleep Mode Active"},
     "firmwareUpgInProgress": {"icon": "mdi:one-up", "name": "Firmware Update In Progress"},
     "remoteStartStatus": {"icon": "mdi:remote"},
@@ -55,8 +54,5 @@
         "Btwn 10% and 60% open": "Open-Partial",
     },
 }
-=======
-}
 
-SWITCHES = {"ignition": {"icon": "hass:power"}, "guardmode": {"icon": "mdi:shield-key"}}
->>>>>>> 3b729c35
+SWITCHES = {"ignition": {"icon": "hass:power"}, "guardmode": {"icon": "mdi:shield-key"}}