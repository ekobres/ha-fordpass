--- conflicted
+++ resolved
@@ -33,11 +33,7 @@
 SENSORS = {
     "odometer": {"icon": "mdi:counter", "state_class": "total", "device_class": "distance", "api_key": "odometer", "measurement": "km"},
     "fuel": {"icon": "mdi:gas-station", "api_key": ["fuelLevel", "xevBatteryStateOfCharge"], "measurement": "%"},
-<<<<<<< HEAD
-    "battery": {"icon": "mdi:car-battery", "device_class": "battery","state_class": "measurement", "api_key": "batteryStateOfCharge", "measurement": "%"},
-=======
     "battery": {"icon": "mdi:car-battery", "device_class": "battery", "state_class": "measurement", "api_key": "batteryStateOfCharge", "measurement": "%"},
->>>>>>> 43d06dda
     "oil": {"icon": "mdi:oil", "api_key": "oilLifeRemaining", "measurement": "%"},
     "tirePressure": {"icon": "mdi:car-tire-alert", "api_key": "tirePressure"},
     # "gps": {"icon": "mdi:radar"},
@@ -45,20 +41,12 @@
     "ignitionStatus": {"icon": "hass:power", "api_key": "ignitionStatus"},
     "doorStatus": {"icon": "mdi:car-door", "api_key": "doorStatus"},
     "windowPosition": {"icon": "mdi:car-door", "api_key": "windowStatus"},
-<<<<<<< HEAD
-    "lastRefresh": {"icon": "mdi:clock", "device_class": "timestamp", "api_key": "lastRefresh" , "sensor_type": "single"},
-=======
     "lastRefresh": {"icon": "mdi:clock", "device_class": "timestamp", "api_key": "lastRefresh", "sensor_type": "single"},
->>>>>>> 43d06dda
     "elVeh": {"icon": "mdi:ev-station", "api_key": "xevBatteryRange", "device_class": "distance", "state_class": "measurement", "measurement": "km"},
     "elVehCharging": {"icon": "mdi:ev-station", "api_key": "xevBatteryChargeDisplayStatus"},
     "speed": {"icon": "mdi:speedometer", "device_class": "speed", "state_class": "measurement", "api_key": "speed", "measurement": "km/h"},
     "indicators": {"icon": "mdi:engine-outline", "api_key": "indicators"},
-<<<<<<< HEAD
-    "coolantTemp": {"icon": "mdi:coolant-temperature", "api_key": "engineCoolantTemp" ,"state_class": "measurement", "device_class": "temperature", "measurement": "°C"},
-=======
     "coolantTemp": {"icon": "mdi:coolant-temperature", "api_key": "engineCoolantTemp", "state_class": "measurement", "device_class": "temperature", "measurement": "°C"},
->>>>>>> 43d06dda
     "outsideTemp": {"icon": "mdi:thermometer", "state_class": "measurement", "device_class": "temperature", "api_key": "outsideTemperature", "measurement": "°C"},
     "engineOilTemp": {"icon": "mdi:oil-temperature", "state_class": "measurement", "device_class": "temperature", "api_key": "engineOilTemp", "measurement": "°C"},
     "deepSleep": {"icon": "mdi:power-sleep", "name": "Deep Sleep Mode Active", "api_key": "commandPreclusion", "api_class": "states"},
@@ -80,11 +68,7 @@
 
 SWITCHES = {
     "ignition": {"icon": "hass:power"},
-<<<<<<< HEAD
-    #"guardmode": {"icon": "mdi:shield-key"}
-=======
     # "guardmode": {"icon": "mdi:shield-key"}
->>>>>>> 43d06dda
 }
 
 WINDOW_POSITIONS = {
@@ -101,30 +85,6 @@
 }
 
 REGIONS = {
-<<<<<<< HEAD
-    "UK&Europe": {
-        "region": "1E8C7794-FF5F-49BC-9596-A1E0C86C5B19",
-        "locale": "EN-IE",
-        "locale_short": "IE", #Temp fix 
-        "locale_url": "https://login.ford.ie"
-    },
-    "Australia": {
-        "region": "5C80A6BB-CF0D-4A30-BDBF-FC804B5C1A98",
-        "locale": "EN-AU",
-        "locale_short": "AUS",
-        "locale_url": "https://login.ford.com.au"
-    },
-    "North America & Canada": {
-        "region": "71A3AD0A-CF46-4CCF-B473-FC7FE5BC4592",
-        "locale": "EN-AU",
-        "locale_short": "AUS",
-        "locale_url": "https://login.ford.com.au" #Temp fix until I can implement the correct American URL
-    }
-
-}
-
-
-=======
     "Netherlands": {
         "region": "1E8C7794-FF5F-49BC-9596-A1E0C86C5B19",
         "locale": "nl-NL",
@@ -160,5 +120,4 @@
         "locale_url": "https://login.ford.com",
         "countrycode": "USA"
     }
-}
->>>>>>> 43d06dda
+}