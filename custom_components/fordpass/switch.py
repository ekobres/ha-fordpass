--- conflicted
+++ resolved
@@ -15,7 +15,6 @@
     # switches = [Switch(entry)]
     # async_add_entities(switches, False)
     for key, value in SWITCHES.items():
-<<<<<<< HEAD
         sw = Switch(entry, key, config_entry.options)
         # Only add guard entity if supported by the car
         if key == "guardmode":
@@ -25,18 +24,6 @@
                 _LOGGER.debug("Guard mode not supported on this vehicle")
         else:
             async_add_entities([sw], False)
-
-=======
-        test = Switch(entry, key, config_entry.options)
-        # Only add guard entity if supported by the car
-        if key == "guardmode":
-            if test.coordinator.data["guardstatus"]["returnCode"] == 200:
-                async_add_entities([test], False)
-            else:
-                _LOGGER.debug("Guard mode not supported on this vehicle")
-        else:
-            async_add_entities([test], False)
->>>>>>> 3b729c35
 
 
 class Switch(FordPassEntity, SwitchEntity):
