--- conflicted
+++ resolved
@@ -50,8 +50,4 @@
 
     @property
     def icon(self):
-<<<<<<< HEAD
-        return "mdi:key-star"
-=======
-        return "mdi:key-star"
->>>>>>> ba33be3c
+        return "mdi:key-star"