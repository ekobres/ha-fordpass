"""Config flow for FordPass integration."""
import logging

import voluptuous as vol
from homeassistant import config_entries, core, exceptions
from homeassistant.const import CONF_PASSWORD, CONF_USERNAME
from homeassistant.core import callback

from .const import (  # pylint:disable=unused-import
    CONF_DISTANCE_UNIT,
    CONF_PRESSURE_UNIT,
    DEFAULT_DISTANCE_UNIT,
    DEFAULT_PRESSURE_UNIT,
    DISTANCE_UNITS,
    DOMAIN,
    PRESSURE_UNITS,
    REGION,
    REGION_OPTIONS,
    VIN,
)
from .fordpass_new import Vehicle

_LOGGER = logging.getLogger(__name__)

DATA_SCHEMA = vol.Schema(
    {
        vol.Required(CONF_USERNAME): str,
        vol.Required(CONF_PASSWORD): str,
        vol.Required(VIN): vol.All(str, vol.Length(min=17, max=17)),
        vol.Required(REGION): vol.In(REGION_OPTIONS),
    }
)


async def validate_input(hass: core.HomeAssistant, data):
    """Validate the user input allows us to connect.

    Data has the keys from DATA_SCHEMA with values provided by the user.
    """
    _LOGGER.debug(data[REGION])
    vehicle = Vehicle(data[CONF_USERNAME], data[CONF_PASSWORD], data[VIN], data[REGION])

    try:
        result = await hass.async_add_executor_job(vehicle.auth)
    except Exception as ex:
        raise InvalidAuth from ex
        
    try:
        result3 = await hass.async_add_executor_job(vehicle.vehicles)
        #raise InvalidVin
    except Exception as ex:
        raise InvalidVin from ex


    try:
        result3 = await hass.async_add_executor_job(vehicle.vehicles)
        # raise InvalidVin
    except Exception as ex:
        raise InvalidVin from ex

    if not result:
        _LOGGER.error("Failed to authenticate with fordpass")
        raise CannotConnect

    # Return info that you want to store in the config entry.
    return {"title": f"Vehicle ({data[VIN]})"}


class ConfigFlow(config_entries.ConfigFlow, domain=DOMAIN):
    """Handle a config flow for FordPass."""

    VERSION = 1
    CONNECTION_CLASS = config_entries.CONN_CLASS_CLOUD_POLL

    async def async_step_user(self, user_input=None):
        """Handle the initial step."""
        errors = {}
        if user_input is not None:
            try:
                info = await validate_input(self.hass, user_input)
                return self.async_create_entry(title=info["title"], data=user_input)
            except CannotConnect:
                print("EXCEPT")
                errors["base"] = "cannot_connect"
            except InvalidAuth:
                errors["base"] = "invalid_auth"
            except InvalidVin:
                errors["base"] = "invalid_vin"
            except Exception:  # pylint: disable=broad-except
                _LOGGER.exception("Unexpected exception")
                errors["base"] = "unknown"

        return self.async_show_form(
            step_id="user", data_schema=DATA_SCHEMA, errors=errors
        )

    @staticmethod
    @callback
    def async_get_options_flow(config_entry):
        """Get the options flow for this handler."""
        return OptionsFlow(config_entry)


class OptionsFlow(config_entries.OptionsFlow):
    def __init__(self, config_entry: config_entries.ConfigEntry):
        """Initialize options flow."""
        self.config_entry = config_entry

    async def async_step_init(self, user_input=None):
        if user_input is not None:
            return self.async_create_entry(title="", data=user_input)
        options = {
            vol.Optional(
                CONF_PRESSURE_UNIT,
                default=self.config_entry.options.get(
                    CONF_PRESSURE_UNIT, DEFAULT_PRESSURE_UNIT
                ),
            ): vol.In(PRESSURE_UNITS),
            vol.Optional(
                CONF_DISTANCE_UNIT,
                default=self.config_entry.options.get(
                    CONF_DISTANCE_UNIT, DEFAULT_DISTANCE_UNIT
                ),
            ): vol.In(DISTANCE_UNITS),
        }

        return self.async_show_form(step_id="init", data_schema=vol.Schema(options))


class CannotConnect(exceptions.HomeAssistantError):
    """Error to indicate we cannot connect."""


class InvalidAuth(exceptions.HomeAssistantError):
    """Error to indicate there is invalid auth."""

<<<<<<< HEAD
=======

>>>>>>> a02d28c9
class InvalidVin(exceptions.HomeAssistantError):
    """Error to indicate the wrong vin"""<|MERGE_RESOLUTION|>--- conflicted
+++ resolved
@@ -134,9 +134,5 @@
 class InvalidAuth(exceptions.HomeAssistantError):
     """Error to indicate there is invalid auth."""
 
-<<<<<<< HEAD
-=======
-
->>>>>>> a02d28c9
 class InvalidVin(exceptions.HomeAssistantError):
     """Error to indicate the wrong vin"""