--- conflicted
+++ resolved
@@ -42,16 +42,10 @@
 
 VIN_SCHEME = vol.Schema(
     {
-<<<<<<< HEAD
-        vol.Required(VIN): str,
-    }
-)
-=======
         vol.Required(VIN, default=""): str,
     }
 )
 
->>>>>>> 43d06dda
 
 @callback
 def configured_vehicles(hass):
@@ -96,21 +90,6 @@
     try:
         if result:
             vehicles = await(hass.async_add_executor_job(vehicle.vehicles))
-<<<<<<< HEAD
-    except Exception as ex:
-        vehicles = None
-    #except Exception as ex:
-    #    raise InvalidAuth from ex
-
-    #result3 = await hass.async_add_executor_job(vehicle.vehicles)
-    # Disabled due to API change
-    #vinfound = False
-    #for car in result3:
-    #    if car["vin"] == data[VIN]:
-    #        vinfound = True
-    #if vinfound == False:
-    #    _LOGGER.debug("Vin not found in account, Is your VIN valid?")
-=======
     except Exception:
         vehicles = None
     # except Exception as ex:
@@ -124,19 +103,14 @@
     #         vinfound = True
     # if vinfound == False:
     #     _LOGGER.debug("Vin not found in account, Is your VIN valid?")
->>>>>>> 43d06dda
     if not result:
         _LOGGER.error("Failed to authenticate with fordpass")
         raise CannotConnect
 
     # Return info that you want to store in the config entry.
     return vehicles
-<<<<<<< HEAD
-    #return {"title": f"Vehicle ({data[VIN]})"}
-=======
     # return {"title": f"Vehicle ({data[VIN]})"}
 
->>>>>>> 43d06dda
 
 async def validate_vin(hass: core.HomeAssistant, data):
     configPath = hass.config.path("custom_components/fordpass/" + data[CONF_USERNAME] + "_fordpass_token.txt")
@@ -151,10 +125,7 @@
     if not test:
         raise InvalidVin
     return False
-<<<<<<< HEAD
-=======
-
->>>>>>> 43d06dda
+
 
 class ConfigFlow(config_entries.ConfigFlow, domain=DOMAIN):
     """Handle a config flow for FordPass."""
@@ -169,25 +140,11 @@
         errors = {}
         if user_input is not None:
             try:
-<<<<<<< HEAD
-                info = await validate_input(self.hass, user_input)
-                self.login_input = user_input
-                if info is None:
-                    self.vehicles = None
-                    _LOGGER.debug("NO VEHICLES FOUND")
-                else:
-                    self.vehicles = info["userVehicles"]["vehicleDetails"]
-                if self.vehicles is None:
-                    return await self.async_step_vin()
-                return await self.async_step_vehicle()
-                #return self.async_create_entry(title=info["title"], data=user_input)
-=======
                 _LOGGER.debug(user_input[REGION])
                 self.region = user_input[REGION]
                 self.username = user_input[CONF_USERNAME]
 
                 return await self.async_step_token(None)
->>>>>>> 43d06dda
             except CannotConnect:
                 print("EXCEPT")
                 errors["base"] = "cannot_connect"
@@ -195,32 +152,7 @@
         return self.async_show_form(
             step_id="user", data_schema=DATA_SCHEMA, errors=errors
         )
-    
-    async def async_step_vin(self, user_input=None):
-        """Handle manual VIN entry"""
-        errors = {}
-        if user_input is not None:
-            _LOGGER.debug(self.login_input)
-            _LOGGER.debug(user_input)
-            data = self.login_input
-            data["vin"] = user_input["vin"]
-            vehicle = None
-            try:
-                vehicle = await validate_vin(self.hass, data)
-            except InvalidVin:
-                errors["base"] = "invalid_vin"
-            except Exception:
-                errors["base"] = "unknown"
-
-            if vehicle :
-                return self.async_create_entry(title=f"Vehicle ({user_input[VIN]})", data=self.login_input)
-
-<<<<<<< HEAD
-            # return self.async_create_entry(title=f"Enter VIN", data=self.login_input)
-        _LOGGER.debug(self.login_input)
-        return self.async_show_form(step_id="vin", data_schema=VIN_SCHEME, errors=errors)
-    
-=======
+
     async def async_step_token(self, user_input=None):
         errors = {}
 
@@ -315,7 +247,6 @@
         _LOGGER.debug(self.login_input)
         return self.async_show_form(step_id="vin", data_schema=VIN_SCHEME, errors=errors)
 
->>>>>>> 43d06dda
     async def async_step_vehicle(self, user_input=None):
         if user_input is not None:
             _LOGGER.debug("Checking Vehicle is accessible")
@@ -387,11 +318,7 @@
                     UPDATE_INTERVAL, UPDATE_INTERVAL_DEFAULT
                 ),
             ): int,
-<<<<<<< HEAD
-            
-=======
-
->>>>>>> 43d06dda
+
         }
 
         return self.async_show_form(step_id="init", data_schema=vol.Schema(options))
