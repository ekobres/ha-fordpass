--- conflicted
+++ resolved
@@ -52,11 +52,6 @@
             vinfound = True
     if vinfound == False:
         _LOGGER.debug("Vin not found in account, Is your VIN valid?")
-<<<<<<< HEAD
-
-=======
-        
->>>>>>> 0dd4599a
     if not result:
         _LOGGER.error("Failed to authenticate with fordpass")
         raise CannotConnect
