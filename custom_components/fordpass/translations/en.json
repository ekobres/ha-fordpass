{
    "config": {
        "abort": {
            "already_configured": "Account is already configured",
            "no_vehicles": "No vehicles on account or all are configured already"
        },
        "error": {
            "cannot_connect": "Failed to connect",
            "invalid_auth": "Invalid Credentials",
            "invalid_vin": "Vin not found for given account",
            "invalid_mobile": "Mobile number as username must be specified if using South African Region",
            "invalid_token": "Token is invalid, please check you copied the correct token from the Header Location, it should start with fordapp://",
            "unknown": "Unexpected error"
        },
        "step": {
            "token": {
                "title": "Setup Token",
                "description": "Please enter the full token from the Location: header once logging in using the URL below",
                "data": {
                    "url": "URL",
                    "tokenstr": "Token"
                }
            },
            "user": {
                "data": {
                    "password": "FordPass Password",
                    "username": "FordPass Username (Email)",
                    "region" : "FordPass Region"
                },
                "data_description": {
                    "username": "If using a mobile instead of email please enter your number (minus initial 0) also include + and the country code (e.g. +99123456789)"
                }   
            },
            "vehicle": {
                "title": "Select vehicle to add",
                "description": "Only vehicles not currently added will be shown",
                "data": {
                    "vin": "VIN"
                }
<<<<<<< HEAD
              },
=======
            },
>>>>>>> 43d06dda
            "vin": {
                "title": "Manual Vin Entry",
                "description": "Please enter your VIN number manually as no vehicles could be found automatticaly.",
                "data": {
                    "vin": "Vin Number for vehicle"
                }
            }
        }
    },
    "options": {
        "step": {
            "init": {
                "data": {
                    "pressure_unit": "Unit of Pressure",
                    "distance_unit": "Unit of Distance",
                    "distance_conversion": "Disable distance conversion",
                    "update_interval": "Interval to poll Fordpass API (Seconds)"
                },
                "description": "Configure fordpass options"
            }
        }
    }, 
    "services": {
        "refresh_status": {
            "name": "Refresh Vehicle Status",
            "description": "Poll car for latest status (Takes up to 5mins to update once this function has been run!)",
            "fields": {
                "vin": {
                    "name": "VIN",
                    "description": "Enter a vin number to only refresh the specified vehicle (Default refreshes all added vehicles)"
                }
            }
        },
        "clear_tokens": {
            "name": "Clear Tokens",
            "description": "Clear the token cache"
        },
        "reload": {
            "name": "Reload",
            "description": "Reload the Fordpass Integration"
        },
        "poll_api": {
            "name": "Poll API",
            "description": "Manually poll API for data update (Warning: doing this too often could result in a ban)"
        }
    },
    "title": "Fordpass"
}
    <|MERGE_RESOLUTION|>--- conflicted
+++ resolved
@@ -37,11 +37,7 @@
                 "data": {
                     "vin": "VIN"
                 }
-<<<<<<< HEAD
-              },
-=======
             },
->>>>>>> 43d06dda
             "vin": {
                 "title": "Manual Vin Entry",
                 "description": "Please enter your VIN number manually as no vehicles could be found automatticaly.",
