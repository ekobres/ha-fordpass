{
    "config": {
        "abort": {
            "already_configured": "Account già configurato"
        },
        "error": {
            "cannot_connect": "Errore di collegamento",
            "invalid_auth": "Errore di autenticazione",
            "invalid_vin": "VIN non trovato nel tuo account",
            "unknown": "Errore sconosciuto"
        },
        "step": {
            "user": {
                "data": {
                    "password": "FordPass Password",
                    "username": "FordPass Username (Email)",
                    "vin": "VIN",
                    "region" : "FordPass Regione"
                },
                "data_description": {
                    "username": "Se utilizzi un cellulare anziché un'e-mail, inserisci il tuo numero (meno lo 0 iniziale), includi anche + e il prefisso internazionale (ad esempio +99123456789)"
                } 
            },
            "vehicle": {
                "title": "Seleziona il veicolo da aggiungere",
                "description": "Verranno visualizzati solo i veicoli attualmente non aggiunti",
                "data": {
                    "vin": "VIN"
                }
<<<<<<< HEAD
              },
              "vin": {
                "title": "Inserimento manuale del vin",
                "description": "Inserisci manualmente il numero VIN poiché non è stato possibile trovare veicoli automaticamente.",
                "data": {
                    "vin": "Numero di telaio del veicolo"
                }
=======
>>>>>>> 43d06dda
            }
        }
    },
    "options": {
        "step": {
            "init": {
                "data": {
                    "pressure_unit": "Unità di misura della pressione",
                    "distance_unit": "Unità di misura della distanza",
                    "update_interval": "Intervallo di aggiornamento della FordPass-API (secondi)"
                },
                "description": "Configurazione delle opzioni"
            }
        }
    },
    "services": {
        "refresh_status": {
            "name": "Aggiorna lo status del veicolo",
            "description": "Aggiorna lo status e le entità del Veicolo. Il processo può durare fino a 5 minuti.",
            "fields": {
                "vin": {
                    "name": "VIN",
                    "description": "Se specificato, aggiorna solo lo stato del veicolo con questo VIN. Altrimenti, viene aggiornato lo stato di tutti i veicoli."
                }
            }
        },
        "clear_tokens": {
            "name": "Svuota la token-cache",
            "description": "Svuota la cache dei tokens."
        },
        "reload": {
            "name": "Ricarica l'integrazione",
            "description": "Ricaricara l'integrazione Fordpass."
        },
        "poll_api": {
            "name": "Chiama l'API",
            "description": "Chiama manualmente la Fordpass-API per aggiornare le informazioni. (Attenzione: Chiamate troppo frequenti possono portare a un blocco temporaneo del traffico.)"
        }
    },
    "title": "FordPass"
}<|MERGE_RESOLUTION|>--- conflicted
+++ resolved
@@ -27,7 +27,6 @@
                 "data": {
                     "vin": "VIN"
                 }
-<<<<<<< HEAD
               },
               "vin": {
                 "title": "Inserimento manuale del vin",
@@ -35,8 +34,6 @@
                 "data": {
                     "vin": "Numero di telaio del veicolo"
                 }
-=======
->>>>>>> 43d06dda
             }
         }
     },
