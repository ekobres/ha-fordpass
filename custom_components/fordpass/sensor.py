"""All vehicle sensors from the accessible by the API"""

import logging
<<<<<<< HEAD
from datetime import datetime, timedelta
=======
from datetime import timedelta
>>>>>>> 43d06dda
import json

from homeassistant.const import (
    UnitOfTemperature,
    UnitOfLength
)
from homeassistant.util import dt

from homeassistant.components.sensor import (
    SensorEntity,
    SensorDeviceClass,
    SensorStateClass
)


from . import FordPassEntity
<<<<<<< HEAD
from .const import CONF_DISTANCE_UNIT, CONF_PRESSURE_UNIT, DOMAIN, SENSORS, COORDINATOR
=======
from .const import CONF_PRESSURE_UNIT, DOMAIN, SENSORS, COORDINATOR
>>>>>>> 43d06dda


_LOGGER = logging.getLogger(__name__)


async def async_setup_entry(hass, config_entry, async_add_entities):
    """Add the Entities from the config."""
    entry = hass.data[DOMAIN][config_entry.entry_id][COORDINATOR]
    sensors = []
    for key, value in SENSORS.items():
        sensor = CarSensor(entry, key, config_entry.options)
        api_key = value["api_key"]
        api_class = value.get("api_class", None)
        sensor_type = value.get("sensor_type", None)
<<<<<<< HEAD
        string =  isinstance(api_key, str)
=======
        string = isinstance(api_key, str)
>>>>>>> 43d06dda
        if string and sensor_type == "single":
            sensors.append(sensor)
        elif string:
            if api_key and api_class and api_key in sensor.coordinator.data.get(api_class, {}):
                sensors.append(sensor)
                continue
            if api_key and api_key in sensor.coordinator.data.get("metrics", {}):
                sensors.append(sensor)
        else:
            for key in api_key:
                if key and key in sensor.coordinator.data.get("metrics", {}):
                    sensors.append(sensor)
                    continue
    _LOGGER.debug(hass.config.units)
    async_add_entities(sensors, True)


class CarSensor(
    FordPassEntity,
    SensorEntity,
):
    def __init__(self, coordinator, sensor, options):

        super().__init__(
            device_id="fordpass_" + sensor,
            name="fordpass_" + sensor,
            coordinator=coordinator
        )

        self.sensor = sensor
        self.fordoptions = options
        self._attr = {}
        self.coordinator = coordinator
        self.units = coordinator.hass.config.units
        self.data = coordinator.data.get("metrics", {})
        self.events = coordinator.data.get("events", {})
        self.states = coordinator.data.get("states", {})
        self._device_id = "fordpass_" + sensor
        # Required for HA 2022.7
        self.coordinator_context = object()

    def get_value(self, ftype):
        """Get sensor value and attributes from coordinator data"""
        self.data = self.coordinator.data.get("metrics", {})
        self.events = self.coordinator.data.get("events", {})
        self.states = self.coordinator.data.get("states", {})
        self.units = self.coordinator.hass.config.units
        if ftype == "state":
            if self.sensor == "odometer":
                return self.data.get("odometer", {}).get("value")
<<<<<<< HEAD
                    #return self.data.get("odometer", {}).get("value", {})
=======
                # return self.data.get("odometer", {}).get("value", {})
>>>>>>> 43d06dda
            if self.sensor == "fuel":
                fuel_level = self.data.get("fuelLevel", {}).get("value")
                if fuel_level is not None:
                    return round(fuel_level)
                battery_soc = self.data.get("xevBatteryStateOfCharge", {}).get("value")
                if battery_soc is not None:
                    return round(battery_soc)
                return None
            if self.sensor == "battery":
                return round(self.data.get("batteryStateOfCharge", {}).get("value", 0))
            if self.sensor == "oil":
                return round(self.data.get("oilLifeRemaining", {}).get("value", 0))
            if self.sensor == "tirePressure":
                return self.data.get("tirePressureSystemStatus", [{}])[0].get("value", "Unsupported")
            if self.sensor == "gps":
                return self.data.get("position", {}).get("value", "Unsupported")
            if self.sensor == "alarm":
                return self.data.get("alarmStatus", {}).get("value", "Unsupported")
            if self.sensor == "ignitionStatus":
                return self.data.get("ignitionStatus", {}).get("value", "Unsupported")
            if self.sensor == "firmwareUpgInProgress":
                return self.data.get("firmwareUpgradeInProgress", {}).get("value", "Unsupported")
            if self.sensor == "deepSleepInProgress":
                return self.data.get("deepSleepInProgress", {}).get("value", "Unsupported")
            if self.sensor == "doorStatus":
                for value in self.data.get("doorStatus", []):
                    if value["value"] in ["CLOSED", "Invalid", "UNKNOWN"]:
                        continue
                    return "Open"
<<<<<<< HEAD
                if  self.data.get("hoodStatus", {}).get("value") == "OPEN":
=======
                if self.data.get("hoodStatus", {}).get("value") == "OPEN":
>>>>>>> 43d06dda
                    return "Open"
                return "Closed"
            if self.sensor == "windowPosition":
                for window in self.data.get("windowStatus", []):
                    windowrange = window.get("value", {}).get("doubleRange", {})
                    if windowrange.get("lowerBound", 0.0) != 0.0 or windowrange.get("upperBound", 0.0) != 0.0:
                        return "Open"
                return "Closed"
            if self.sensor == "lastRefresh":
                return dt.as_local(dt.parse_datetime(self.coordinator.data.get("updateTime", 0)))
            if self.sensor == "elVeh" and "xevBatteryRange" in self.data:
                return round(self.data.get("xevBatteryRange", {}).get("value"), 2)
            # SquidBytes: Added elVehCharging
            if self.sensor == "elVehCharging":
                return self.data.get("xevPlugChargerStatus", {}).get("value", "Unsupported")
            if self.sensor == "zoneLighting":
                return self.data("zoneLighting", {}).get("zoneStatusData", {}).get("value", "Unsupported")
            if self.sensor == "remoteStartStatus":
                countdown_timer = self.data.get("remoteStartCountdownTimer", {}).get("value", 0)
                return "Active" if countdown_timer > 0 else "Inactive"
            if self.sensor == "messages":
                messages = self.coordinator.data.get("messages")
                return len(messages) if messages is not None else None
            if self.sensor == "dieselSystemStatus":
                return self.data.get("dieselExhaustFilterStatus", {}).get("value", "Unsupported")
            if self.sensor == "exhaustFluidLevel":
                return self.data.get("dieselExhaustFluidLevel", {}).get("value", "Unsupported")
            if self.sensor == "speed":
                return self.data.get("speed", {}).get("value", "Unsupported")
            if self.sensor == "indicators":
                return sum(1 for indicator in self.data.get("indicators", {}).values() if indicator.get("value"))
            if self.sensor == "coolantTemp":
                return self.data.get("engineCoolantTemp", {}).get("value", "Unsupported")
            if self.sensor == "outsideTemp":
                return self.data.get("outsideTemperature", {}).get("value", "Unsupported")
            if self.sensor == "engineOilTemp":
                return self.data.get("engineOilTemp", {}).get("value", "Unsupported")
            if self.sensor == "deepSleep":
                state = self.states.get("commandPreclusion", {}).get("value", {}).get("toState", "Unsupported")
                if state == "COMMANDS_PRECLUDED":
                    return "ACTIVE"
                elif state == "COMMANDS_PERMITTED":
                    return "DISABLED"
                else:
                    return state
            if self.sensor == "events":
                return len(self.events)
            if self.sensor == "states":
                return len(self.states)
            if self.sensor == "vehicles":
                return len(self.coordinator.data.get("vehicles", {}))
            if self.sensor == "metrics":
                return len(self.data)
            return None
        if ftype == "measurement":
            return SENSORS.get(self.sensor, {}).get("measurement", None)
        if ftype == "attribute":
            if self.sensor == "odometer":
                return self.data.get("odometer", {})
            if self.sensor == "outsideTemp":
                ambient_temp = self.data.get("ambientTemp", {}).get("value")
                if ambient_temp is not None:
<<<<<<< HEAD
                    return { "Ambient Temp": ambient_temp}
=======
                    return {"Ambient Temp": ambient_temp}
>>>>>>> 43d06dda
                return None
            if self.sensor == "fuel":
                fuel = {}
                fuel_range = self.data.get("fuelRange", {}).get("value", 0)
                battery_range = self.data.get("xevBatteryRange", {}).get("value", 0)
                if fuel_range != 0:
                    # Display fuel range for both Gas and Hybrid (assuming its not 0)
<<<<<<< HEAD
                    fuel["fuelRange"] = self.units.length(fuel_range,UnitOfLength.KILOMETERS)
                if battery_range != 0:
                    # Display Battery range for EV and Hybrid
                    fuel["batteryRange"] = self.units.length(battery_range,UnitOfLength.KILOMETERS)
=======
                    fuel["fuelRange"] = self.units.length(fuel_range, UnitOfLength.KILOMETERS)
                if battery_range != 0:
                    # Display Battery range for EV and Hybrid
                    fuel["batteryRange"] = self.units.length(battery_range, UnitOfLength.KILOMETERS)
>>>>>>> 43d06dda
                return fuel
            if self.sensor == "battery":
                return {
                    "Battery Voltage": self.data.get("batteryVoltage", {}).get("value", 0)
                }
            if self.sensor == "oil":
                return self.data.get("oilLifeRemaining", {})
            if self.sensor == "tirePressure" and "tirePressure" in self.data:
                pressure_unit = self.fordoptions.get(CONF_PRESSURE_UNIT)
                if pressure_unit == "PSI":
                    conversion_factor = 0.1450377377
                    decimal_places = 0
                elif pressure_unit == "BAR":
                    conversion_factor = 0.01
                    decimal_places = 2
                elif pressure_unit == "kPa":
                    conversion_factor = 1
                    decimal_places = 0
                else:
                    conversion_factor = 1
                    decimal_places = 0
                tire_pressures = {}
                for value in self.data["tirePressure"]:
                    tire_pressures[value["vehicleWheel"]] = round(float(value["value"]) * conversion_factor, decimal_places)
                return tire_pressures
            if self.sensor == "gps":
                return self.data.get("position", {})
            if self.sensor == "alarm":
                return self.data.get("alarmStatus", {})
            if self.sensor == "ignitionStatus":
                return self.data.get("ignitionStatus", {})
            if self.sensor == "firmwareUpgInProgress":
                return self.data.get("firmwareUpgradeInProgress", {})
            if self.sensor == "deepSleep":
                return None
            if self.sensor == "doorStatus":
                doors = {}
                for value in self.data.get(self.sensor, []):
                    if "vehicleSide" in value:
                        if value['vehicleDoor'] == "UNSPECIFIED_FRONT":
                            doors[value['vehicleSide']] = value['value']
                        else:
                            doors[value['vehicleDoor']] = value['value']
                    else:
                        doors[value["vehicleDoor"]] = value['value']
                if "hoodStatus" in self.data:
                    doors["HOOD"] = self.data["hoodStatus"]["value"]
                return doors or None
            if self.sensor == "windowPosition":
                windows = {}
                for window in self.data.get("windowStatus", []):
                    if window["vehicleWindow"] == "UNSPECIFIED_FRONT":
                        windows[window["vehicleSide"]] = window
                    else:
                        windows[window["vehicleWindow"]] = window
                return windows
            if self.sensor == "lastRefresh":
                return None
            if self.sensor == "elVeh":
                if "xevBatteryRange" not in self.data:
                    return None
                elecs = {}
                if "xevBatteryPerformanceStatus" in self.data:
                    elecs["Battery Performance Status"] = self.data.get("xevBatteryPerformanceStatus", {}).get("value", "Unsupported")

                if "xevBatteryStateOfCharge" in self.data:
                    elecs["Battery Charge"] = self.data.get("xevBatteryStateOfCharge", {}).get("value", 0)

                if "xevBatteryActualStateOfCharge" in self.data:
                    elecs["Battery Actual Charge"] = self.data.get("xevBatteryActualStateOfCharge", {}).get("value", 0)

                if "xevBatteryCapacity" in self.data:
                    elecs["Maximum Battery Capacity"] = self.data.get("xevBatteryCapacity", {}).get("value", 0)

                if "xevBatteryMaximumRange" in self.data:
<<<<<<< HEAD
                    elecs["Maximum Battery Range"] = self.units.length(self.data.get("xevBatteryMaximumRange", {}).get("value", 0),UnitOfLength.KILOMETERS)
=======
                    elecs["Maximum Battery Range"] = self.units.length(self.data.get("xevBatteryMaximumRange", {}).get("value", 0), UnitOfLength.KILOMETERS)
>>>>>>> 43d06dda

                if "xevBatteryVoltage" in self.data:
                    elecs["Battery Voltage"] = float(self.data.get("xevBatteryVoltage", {}).get("value", 0))
                    batt_volt = elecs.get("Battery Voltage", 0)

                if "xevBatteryIoCurrent" in self.data:
                    elecs["Battery Amperage"] = float(self.data.get("xevBatteryIoCurrent", {}).get("value", 0))
                    batt_amps = elecs.get("Battery Amperage", 0)

                # Returning 0 in else - to prevent attribute from not displaying
                if "xevBatteryIoCurrent" in self.data and "xevBatteryVoltage" in self.data:
                    if batt_volt != 0 and batt_amps != 0:
                        elecs["Battery kW"] = round((batt_volt * batt_amps) / 1000, 2)
                    else:
                        elecs["Battery kW"] = 0

                if "xevTractionMotorVoltage" in self.data:
                    elecs["Motor Voltage"] = float(self.data.get("xevTractionMotorVoltage", {}).get("value", 0))
<<<<<<< HEAD
                    motor_volt = elecs.get("Motor Voltage",0)
=======
                    motor_volt = elecs.get("Motor Voltage", 0)
>>>>>>> 43d06dda

                if "xevTractionMotorCurrent" in self.data:
                    elecs["Motor Amperage"] = float(self.data.get("xevTractionMotorCurrent", {}).get("value", 0))
                    motor_amps = elecs.get("Motor Amperage", 0)

                # Returning 0 in else - to prevent attribute from not displaying
                if "xevTractionMotorVoltage" in self.data and "xevTractionMotorCurrent" in self.data:
                    if motor_volt != 0 and motor_amps != 0:
                        elecs["Motor kW"] = round((motor_volt * motor_amps) / 1000, 2)
                    else:
                        elecs["Motor kW"] = 0

                # tripXevBatteryChargeRegenerated should be a previous FordPass feature called "Driving Score". A % based on how much regen vs brake you use
                if "tripXevBatteryChargeRegenerated" in self.data:
                    elecs["Trip Driving Score"] = self.data.get("tripXevBatteryChargeRegenerated", {}).get("value", 0)

                if "tripXevBatteryRangeRegenerated" in self.data:
<<<<<<< HEAD
                    elecs["Trip Range Regenerated"] = self.units.length(self.data.get("tripXevBatteryRangeRegenerated", {}).get("value", 0),UnitOfLength.KILOMETERS)
=======
                    elecs["Trip Range Regenerated"] = self.units.length(self.data.get("tripXevBatteryRangeRegenerated", {}).get("value", 0), UnitOfLength.KILOMETERS)
>>>>>>> 43d06dda

                if "customMetrics" in self.data and "xevBatteryCapacity" in self.data:
                    for key in self.data.get("customMetrics", {}):
                        if "accumulated-vehicle-speed-cruising-coaching-score" in key:
                            elecs["Trip Speed Score"] = self.data.get("customMetrics", {}).get(key, {}).get("value")
                        if "accumulated-deceleration-coaching-score" in key:
                            elecs["Trip Deceleration Score"] = self.data.get("customMetrics", {}).get(key, {}).get("value")
                        if "accumulated-acceleration-coaching-score" in key:
                            elecs["Trip Acceleration Score"] = self.data.get("customMetrics", {}).get(key, {}).get("value")
                        if "custom:vehicle-electrical-efficiency" in key:
                            # Still don't know what this value is, but if I add it and get more data it could help to figure it out
                            elecs["Trip Electrical Efficiency"] = self.data.get("customMetrics", {}).get(key, {}).get("value")
<<<<<<< HEAD
                            
=======

>>>>>>> 43d06dda
                if "customEvents" in self.events:
                    tripDataStr = self.events.get("customEvents", {}).get("xev-key-off-trip-segment-data", {}).get("oemData", {}).get("trip_data", {}).get("stringArrayValue", [])
                    for dataStr in tripDataStr:
                        tripData = json.loads(dataStr)
                        if "ambient_temperature" in tripData:
                            elecs["Trip Ambient Temp"] = self.units.temperature(tripData["ambient_temperature"], UnitOfTemperature.CELSIUS)
                        if "outside_air_ambient_temperature" in tripData:
                            elecs["Trip Outside Air Ambient Temp"] = self.units.temperature(tripData["outside_air_ambient_temperature"], UnitOfTemperature.CELSIUS)
                        if "trip_duration" in tripData:
                            elecs["Trip Duration"] = str(dt.parse_duration(str(tripData["trip_duration"])))
                        if "cabin_temperature" in tripData:
                            elecs["Trip Cabin Temp"] = self.units.temperature(tripData["cabin_temperature"], UnitOfTemperature.CELSIUS)
                        if "energy_consumed" in tripData:
                            elecs["Trip Energy Consumed"] = round(tripData["energy_consumed"] / 1000, 2)
                        if "distance_traveled" in tripData:
                            elecs["Trip Distance Traveled"] = self.units.length(tripData["distance_traveled"], UnitOfLength.KILOMETERS)
<<<<<<< HEAD
                        if (
                            "energy_consumed" in tripData
                            and tripData["energy_consumed"] is not None
                            and "distance_traveled" in tripData
                            and tripData["distance_traveled"] is not None
                        ):
=======
                        if ("energy_consumed" in tripData and tripData["energy_consumed"] is not None and "distance_traveled" in tripData and tripData["distance_traveled"] is not None):
>>>>>>> 43d06dda
                            if elecs["Trip Distance Traveled"] == 0 or elecs["Trip Energy Consumed"] == 0:
                                elecs["Trip Efficiency"] = 0
                            else:
                                elecs["Trip Efficiency"] = elecs["Trip Distance Traveled"] / elecs["Trip Energy Consumed"]
                return elecs
            # SquidBytes: Added elVehCharging
            if self.sensor == "elVehCharging":
                if "xevPlugChargerStatus" not in self.data:
                    return None
                cs = {}

                if "xevPlugChargerStatus" in self.data:
                    cs["Plug Status"] = self.data.get("xevPlugChargerStatus", {}).get("value", "Unsupported")

                if "xevChargeStationCommunicationStatus" in self.data:
                    cs["Charging Station Status"] = self.data.get("xevChargeStationCommunicationStatus", {}).get("value", "Unsupported")

                if "xevBatteryChargeDisplayStatus" in self.data:
                    cs["Charging Status"] = self.data.get("xevBatteryChargeDisplayStatus", {}).get("value", "Unsupported")

                if "xevChargeStationPowerType" in self.data:
                    cs["Charging Type"] = self.data.get("xevChargeStationPowerType", {}).get("value", "Unsupported")

                # if "tripXevBatteryDistanceAccumulated" in self.data:
                #   cs["Distance Accumulated"] = self.units.length(self.data.get("tripXevBatteryDistanceAccumulated", {}).get("value", 0),UnitOfLength.KILOMETERS)

                if "xevBatteryChargerVoltageOutput" in self.data:
                    cs["Charging Voltage"] = float(self.data.get("xevBatteryChargerVoltageOutput", {}).get("value", 0))
                    ch_volt = cs["Charging Voltage"]

                if "xevBatteryChargerCurrentOutput" in self.data:
                    cs["Charging Amperage"] = float(self.data.get("xevBatteryChargerCurrentOutput", {}).get("value", 0))
                    ch_amps = cs["Charging Amperage"]

                # Returning 0 in else - to prevent attribute from not displaying
                if "xevBatteryChargerVoltageOutput" in self.data and "xevBatteryChargerCurrentOutput" in self.data:

                    # Get Battery Io Current for DC Charging calculation
                    if "xevBatteryIoCurrent" in self.data:
                        batt_amps = float(self.data.get("xevBatteryIoCurrent", {}).get("value", 0))

                    # AC Charging calculation
                    if ch_volt != 0 and ch_amps != 0:
                        cs["Charging kW"] = round((ch_volt * ch_amps) / 1000, 2)
                    # DC Charging calculation: Use absolute value for amperage to handle negative values
                    elif ch_volt != 0 and batt_amps != 0:
                        cs["Charging kW"] = round((ch_volt * abs(batt_amps)) / 1000, 2)
                    else:
                        cs["Charging kW"] = 0

                if "xevBatteryTemperature" in self.data:
                    cs["Battery Temperature"] = self.units.temperature(self.data.get("xevBatteryTemperature", {}).get("value", 0), UnitOfTemperature.CELSIUS)

                if "xevBatteryStateOfCharge" in self.data:
                    cs["State of Charge"] = self.data.get("xevBatteryStateOfCharge", {}).get("value", 0)

                if "xevBatteryTimeToFullCharge" in self.data:
                    cs_update_time = dt.parse_datetime(self.data.get("xevBatteryTimeToFullCharge", {}).get("updateTime", 0))
                    cs_est_end_time = cs_update_time + timedelta(minutes=self.data.get("xevBatteryTimeToFullCharge", {}).get("value", 0))
                    cs["Estimated End Time"] = dt.as_local(cs_est_end_time)

                return cs

            if self.sensor == "zoneLighting":
                if "zoneLighting" not in self.data:
                    return None
                if (
                    self.data[self.sensor] is not None and self.data[self.sensor]["zoneStatusData"] is not None
                ):
                    zone = {}
                    if self.data[self.sensor]["zoneStatusData"] is not None:
                        for key, value in self.data[self.sensor][
                            "zoneStatusData"
                        ].items():
                            zone["zone_" + key] = value["value"]

                    if (
                        self.data[self.sensor]["lightSwitchStatusData"]
                        is not None
                    ):
                        for key, value in self.data[self.sensor][
                            "lightSwitchStatusData"
                        ].items():
                            if value is not None:
                                zone[key] = value["value"]

                    if (
                        self.data[self.sensor]["zoneLightingFaultStatus"]
                        is not None
                    ):
                        zone["zoneLightingFaultStatus"] = self.data[
                            self.sensor
                        ]["zoneLightingFaultStatus"]["value"]
                    if (
                        self.data[self.sensor][
                            "zoneLightingShutDownWarning"
                        ]
                        is not None
                    ):
                        zone["zoneLightingShutDownWarning"] = self.data[
                            self.sensor
                        ]["zoneLightingShutDownWarning"]["value"]
                    return zone
                return None
            if self.sensor == "remoteStartStatus":
<<<<<<< HEAD
                return {"Countdown:": self.data.get("remoteStartCountdownTimer", {}).get("value", 0)}
            if self.sensor == "messages":
                messages = {}
                for value in  self.coordinator.data.get("messages", []):
=======
                return {"Countdown": self.data.get("remoteStartCountdownTimer", {}).get("value", 0)}
            if self.sensor == "messages":
                messages = {}
                for value in self.coordinator.data.get("messages", []):
>>>>>>> 43d06dda
                    messages[value["messageSubject"]] = value["createdDate"]
                return messages
            if self.sensor == "dieselSystemStatus":
                if self.data.get("indicators", {}).get("dieselExhaustOverTemp", {}).get("value") is not None:
                    return {
                        "Diesel Exhaust Over Temp": self.data["indicators"]["dieselExhaustOverTemp"]["value"]
                    }
                return None
            if self.sensor == "exhaustFluidLevel":
                exhaustdata = {}
                if self.data.get("dieselExhaustFluidLevelRangeRemaining", {}).get("value") is not None:
                    exhaustdata["Exhaust Fluid Range"] = self.data["dieselExhaustFluidLevelRangeRemaining"]["value"]
                if self.data.get("indicators", {}).get("dieselExhaustFluidLow", {}).get("value") is not None:
                    exhaustdata["Exhaust Fluid Low"] = self.data["indicators"]["dieselExhaustFluidLow"]["value"]
                if self.data.get("indicators", {}).get("dieselExhaustFluidSystemFault", {}).get("value") is not None:
                    exhaustdata["Exhaust Fluid System Fault"] = self.data["indicators"]["dieselExhaustFluidSystemFault"]["value"]
                return exhaustdata or None
            if self.sensor == "speed":
                attribs = {}
                if "acceleratorPedalPosition" in self.data:
                    attribs["acceleratorPedalPosition"] = self.data["acceleratorPedalPosition"]["value"]
                if "brakePedalStatus" in self.data:
                    attribs["brakePedalStatus"] = self.data["brakePedalStatus"]["value"]
                if "brakeTorque" in self.data:
                    attribs["brakeTorque"] = self.data["brakeTorque"]["value"]
                if "engineSpeed" in self.data and "xevBatteryVoltage" not in self.data:
                    attribs["engineSpeed"] = self.data["engineSpeed"]["value"]
                if "gearLeverPosition" in self.data:
                    attribs["gearLeverPosition"] = self.data["gearLeverPosition"]["value"]
                if "parkingBrakeStatus" in self.data:
                    attribs["parkingBrakeStatus"] = self.data["parkingBrakeStatus"]["value"]
                if "torqueAtTransmission" in self.data:
                    attribs["torqueAtTransmission"] = self.data["torqueAtTransmission"]["value"]
                if "tripFuelEconomy" in self.data and "xevBatteryVoltage" not in self.data:
                    attribs["tripFuelEconomy"] = self.data["tripFuelEconomy"]["value"]
                return attribs or None
            if self.sensor == "indicators":
                alerts = {}
                for key, value in self.data.get("indicators", {}).items():
                    if value.get("value") is not None:
                        alerts[key] = value["value"]
                return alerts or None
            if self.sensor == "events":
                return self.events
            if self.sensor == "states":
                return self.states
            if self.sensor == "vehicles":
                return self.coordinator.data.get("vehicles", {})
            if self.sensor == "metrics":
                return self.data
        return None



    @property
    def name(self):
        """Return Sensor Name"""
        return "fordpass_" + self.sensor

    # @property
    # def state(self):
    #    """Return Sensor State"""
    #    return self.get_value("state")

    @property
    def device_id(self):
        """Return Sensor Device ID"""
        return self.device_id

    @property
    def extra_state_attributes(self):
        """Return sensor attributes"""
        return self.get_value("attribute")

    @property
    def native_unit_of_measurement(self):
        """Return sensor measurement"""
        return self.get_value("measurement")

    @property
    def native_value(self):
        """Return Native Value"""
        return self.get_value("state")

    @property
    def icon(self):
        """Return sensor icon"""
        return SENSORS[self.sensor]["icon"]

    @property
    def state_class(self):
        """Return sensor state_class for statistics"""
        if "state_class" in SENSORS[self.sensor]:
            if SENSORS[self.sensor]["state_class"] == "total":
                return SensorStateClass.TOTAL
            if SENSORS[self.sensor]["state_class"] == "measurement":
                return SensorStateClass.MEASUREMENT
            if SENSORS[self.sensor]["state_class"] == "total_increasing":
                return SensorStateClass.TOTAL_INCREASING
            return None
        return None

    @property
    def device_class(self):
        """Return sensor device class for statistics"""
        if "device_class" in SENSORS[self.sensor]:
            if SENSORS[self.sensor]["device_class"] == "distance":
                return SensorDeviceClass.DISTANCE
            if SENSORS[self.sensor]["device_class"] == "timestamp":
                return SensorDeviceClass.TIMESTAMP
            if SENSORS[self.sensor]["device_class"] == "temperature":
                return SensorDeviceClass.TEMPERATURE
            if SENSORS[self.sensor]["device_class"] == "battery":
                return SensorDeviceClass.BATTERY
            if SENSORS[self.sensor]["device_class"] == "speed":
                return SensorDeviceClass.SPEED
        return None
<<<<<<< HEAD
 
=======

>>>>>>> 43d06dda
    @property
    def entity_registry_enabled_default(self):
        """Return if entity should be enabled when first added to the entity registry."""
        if "debug" in SENSORS[self.sensor]:
            return False
        return True<|MERGE_RESOLUTION|>--- conflicted
+++ resolved
@@ -1,11 +1,7 @@
 """All vehicle sensors from the accessible by the API"""
 
 import logging
-<<<<<<< HEAD
-from datetime import datetime, timedelta
-=======
 from datetime import timedelta
->>>>>>> 43d06dda
 import json
 
 from homeassistant.const import (
@@ -22,11 +18,7 @@
 
 
 from . import FordPassEntity
-<<<<<<< HEAD
-from .const import CONF_DISTANCE_UNIT, CONF_PRESSURE_UNIT, DOMAIN, SENSORS, COORDINATOR
-=======
 from .const import CONF_PRESSURE_UNIT, DOMAIN, SENSORS, COORDINATOR
->>>>>>> 43d06dda
 
 
 _LOGGER = logging.getLogger(__name__)
@@ -41,11 +33,7 @@
         api_key = value["api_key"]
         api_class = value.get("api_class", None)
         sensor_type = value.get("sensor_type", None)
-<<<<<<< HEAD
-        string =  isinstance(api_key, str)
-=======
         string = isinstance(api_key, str)
->>>>>>> 43d06dda
         if string and sensor_type == "single":
             sensors.append(sensor)
         elif string:
@@ -96,11 +84,7 @@
         if ftype == "state":
             if self.sensor == "odometer":
                 return self.data.get("odometer", {}).get("value")
-<<<<<<< HEAD
-                    #return self.data.get("odometer", {}).get("value", {})
-=======
                 # return self.data.get("odometer", {}).get("value", {})
->>>>>>> 43d06dda
             if self.sensor == "fuel":
                 fuel_level = self.data.get("fuelLevel", {}).get("value")
                 if fuel_level is not None:
@@ -130,11 +114,7 @@
                     if value["value"] in ["CLOSED", "Invalid", "UNKNOWN"]:
                         continue
                     return "Open"
-<<<<<<< HEAD
-                if  self.data.get("hoodStatus", {}).get("value") == "OPEN":
-=======
                 if self.data.get("hoodStatus", {}).get("value") == "OPEN":
->>>>>>> 43d06dda
                     return "Open"
                 return "Closed"
             if self.sensor == "windowPosition":
@@ -197,11 +177,7 @@
             if self.sensor == "outsideTemp":
                 ambient_temp = self.data.get("ambientTemp", {}).get("value")
                 if ambient_temp is not None:
-<<<<<<< HEAD
-                    return { "Ambient Temp": ambient_temp}
-=======
                     return {"Ambient Temp": ambient_temp}
->>>>>>> 43d06dda
                 return None
             if self.sensor == "fuel":
                 fuel = {}
@@ -209,17 +185,10 @@
                 battery_range = self.data.get("xevBatteryRange", {}).get("value", 0)
                 if fuel_range != 0:
                     # Display fuel range for both Gas and Hybrid (assuming its not 0)
-<<<<<<< HEAD
-                    fuel["fuelRange"] = self.units.length(fuel_range,UnitOfLength.KILOMETERS)
-                if battery_range != 0:
-                    # Display Battery range for EV and Hybrid
-                    fuel["batteryRange"] = self.units.length(battery_range,UnitOfLength.KILOMETERS)
-=======
                     fuel["fuelRange"] = self.units.length(fuel_range, UnitOfLength.KILOMETERS)
                 if battery_range != 0:
                     # Display Battery range for EV and Hybrid
                     fuel["batteryRange"] = self.units.length(battery_range, UnitOfLength.KILOMETERS)
->>>>>>> 43d06dda
                 return fuel
             if self.sensor == "battery":
                 return {
@@ -295,11 +264,7 @@
                     elecs["Maximum Battery Capacity"] = self.data.get("xevBatteryCapacity", {}).get("value", 0)
 
                 if "xevBatteryMaximumRange" in self.data:
-<<<<<<< HEAD
-                    elecs["Maximum Battery Range"] = self.units.length(self.data.get("xevBatteryMaximumRange", {}).get("value", 0),UnitOfLength.KILOMETERS)
-=======
                     elecs["Maximum Battery Range"] = self.units.length(self.data.get("xevBatteryMaximumRange", {}).get("value", 0), UnitOfLength.KILOMETERS)
->>>>>>> 43d06dda
 
                 if "xevBatteryVoltage" in self.data:
                     elecs["Battery Voltage"] = float(self.data.get("xevBatteryVoltage", {}).get("value", 0))
@@ -318,11 +283,7 @@
 
                 if "xevTractionMotorVoltage" in self.data:
                     elecs["Motor Voltage"] = float(self.data.get("xevTractionMotorVoltage", {}).get("value", 0))
-<<<<<<< HEAD
-                    motor_volt = elecs.get("Motor Voltage",0)
-=======
                     motor_volt = elecs.get("Motor Voltage", 0)
->>>>>>> 43d06dda
 
                 if "xevTractionMotorCurrent" in self.data:
                     elecs["Motor Amperage"] = float(self.data.get("xevTractionMotorCurrent", {}).get("value", 0))
@@ -340,11 +301,7 @@
                     elecs["Trip Driving Score"] = self.data.get("tripXevBatteryChargeRegenerated", {}).get("value", 0)
 
                 if "tripXevBatteryRangeRegenerated" in self.data:
-<<<<<<< HEAD
-                    elecs["Trip Range Regenerated"] = self.units.length(self.data.get("tripXevBatteryRangeRegenerated", {}).get("value", 0),UnitOfLength.KILOMETERS)
-=======
                     elecs["Trip Range Regenerated"] = self.units.length(self.data.get("tripXevBatteryRangeRegenerated", {}).get("value", 0), UnitOfLength.KILOMETERS)
->>>>>>> 43d06dda
 
                 if "customMetrics" in self.data and "xevBatteryCapacity" in self.data:
                     for key in self.data.get("customMetrics", {}):
@@ -357,11 +314,7 @@
                         if "custom:vehicle-electrical-efficiency" in key:
                             # Still don't know what this value is, but if I add it and get more data it could help to figure it out
                             elecs["Trip Electrical Efficiency"] = self.data.get("customMetrics", {}).get(key, {}).get("value")
-<<<<<<< HEAD
-                            
-=======
-
->>>>>>> 43d06dda
+
                 if "customEvents" in self.events:
                     tripDataStr = self.events.get("customEvents", {}).get("xev-key-off-trip-segment-data", {}).get("oemData", {}).get("trip_data", {}).get("stringArrayValue", [])
                     for dataStr in tripDataStr:
@@ -378,16 +331,7 @@
                             elecs["Trip Energy Consumed"] = round(tripData["energy_consumed"] / 1000, 2)
                         if "distance_traveled" in tripData:
                             elecs["Trip Distance Traveled"] = self.units.length(tripData["distance_traveled"], UnitOfLength.KILOMETERS)
-<<<<<<< HEAD
-                        if (
-                            "energy_consumed" in tripData
-                            and tripData["energy_consumed"] is not None
-                            and "distance_traveled" in tripData
-                            and tripData["distance_traveled"] is not None
-                        ):
-=======
                         if ("energy_consumed" in tripData and tripData["energy_consumed"] is not None and "distance_traveled" in tripData and tripData["distance_traveled"] is not None):
->>>>>>> 43d06dda
                             if elecs["Trip Distance Traveled"] == 0 or elecs["Trip Energy Consumed"] == 0:
                                 elecs["Trip Efficiency"] = 0
                             else:
@@ -493,17 +437,10 @@
                     return zone
                 return None
             if self.sensor == "remoteStartStatus":
-<<<<<<< HEAD
-                return {"Countdown:": self.data.get("remoteStartCountdownTimer", {}).get("value", 0)}
-            if self.sensor == "messages":
-                messages = {}
-                for value in  self.coordinator.data.get("messages", []):
-=======
                 return {"Countdown": self.data.get("remoteStartCountdownTimer", {}).get("value", 0)}
             if self.sensor == "messages":
                 messages = {}
                 for value in self.coordinator.data.get("messages", []):
->>>>>>> 43d06dda
                     messages[value["messageSubject"]] = value["createdDate"]
                 return messages
             if self.sensor == "dieselSystemStatus":
@@ -621,11 +558,7 @@
             if SENSORS[self.sensor]["device_class"] == "speed":
                 return SensorDeviceClass.SPEED
         return None
-<<<<<<< HEAD
- 
-=======
-
->>>>>>> 43d06dda
+
     @property
     def entity_registry_enabled_default(self):
         """Return if entity should be enabled when first added to the entity registry."""
