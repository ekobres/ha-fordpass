import json
import logging
import os
import time

import requests
from requests.adapters import HTTPAdapter
from requests.packages.urllib3.util.retry import Retry

_LOGGER = logging.getLogger(__name__)
defaultHeaders = {
    "Accept": "*/*",
    "Accept-Language": "en-us",
    "User-Agent": "FordPass/5 CFNetwork/1197 Darwin/20.0.0",
    "Accept-Encoding": "gzip, deflate, br",
}

apiHeaders = {
    **defaultHeaders,
    "Content-Type": "application/json",
}

region_lookup = {
    "UK&Europe": "1E8C7794-FF5F-49BC-9596-A1E0C86C5B19",
    "Australia": "5C80A6BB-CF0D-4A30-BDBF-FC804B5C1A98",
    "North America & Canada": "71A3AD0A-CF46-4CCF-B473-FC7FE5BC4592",
}

baseUrl = "https://usapi.cv.ford.com/api"

guardUrl = "https://api.mps.ford.com/api"

session = requests.Session()


class Vehicle(object):
    # Represents a Ford vehicle, with methods for status and issuing commands

    def __init__(
        self, username, password, vin, region, saveToken=False, configLocation=""
    ):
        self.username = username
        self.password = password
        self.saveToken = saveToken
        self.region = region_lookup[region]
        self.vin = vin
        self.token = None
        self.expires = None
        self.expiresAt = None
        self.refresh_token = None
        retry = Retry(connect=3, backoff_factor=0.5)
        adapter = HTTPAdapter(max_retries=retry)
        session.mount("http://", adapter)
        session.mount("https://", adapter)
        if configLocation == "":
            self.token_location = "custom_components/fordpass/fordpass_token.txt"
        else:
            _LOGGER.debug(configLocation)
            self.token_location = configLocation

    def auth(self):
        """Authenticate and store the token"""

        data = {
            "client_id": "9fb503e0-715b-47e8-adfd-ad4b7770f73b",
            "grant_type": "password",
            "username": self.username,
            "password": self.password,
        }

        headers = {
            **defaultHeaders,
            "Content-Type": "application/x-www-form-urlencoded",
        }
        # Fetch OAUTH token stage 1
        r = session.post(
            "https://sso.ci.ford.com/oidc/endpoint/default/token",
            data=data,
            headers=headers,
        )

        if r.status_code == 200:
            _LOGGER.debug("Succesfully fetched token Stage1")
            result = r.json()
            data = {"code": result["access_token"]}
            headers = {**apiHeaders, "Application-Id": self.region}
            # Fetch OAUTH token stage 2 and refresh token
            r = session.put(
                "https://api.mps.ford.com/api/oauth2/v1/token",
                data=json.dumps(data),
                headers=headers,
            )
            if r.status_code == 200:
                result = r.json()
                self.token = result["access_token"]
                self.refresh_token = result["refresh_token"]
                self.expiresAt = time.time() + result["expires_in"]
                if self.saveToken:
                    result["expiry_date"] = time.time() + result["expires_in"]
                    self.writeToken(result)
                return True
        else:
            r.raise_for_status()

    def refreshToken(self, token):
        # Token is invalid so let's try refreshing it
        data = {"refresh_token": token["refresh_token"]}
        headers = {**apiHeaders, "Application-Id": self.region}

        r = session.put(
            "https://api.mps.ford.com/api/oauth2/v1/refresh",
            data=json.dumps(data),
            headers=headers,
        )
        if r.status_code == 200:
            result = r.json()
            if self.saveToken:
                result["expiry_date"] = time.time() + result["expires_in"]
                self.writeToken(result)
            self.token = result["access_token"]
            self.refresh_token = result["refresh_token"]
            self.expiresAt = time.time() + result["expires_in"]
        if r.status_code == 401:
            _LOGGER.debug("401 response stage 2: refresh stage 1 token")
            self.auth()

    def __acquireToken(self):
        # Fetch and refresh token as needed
        # If file exists read in token file and check it's valid
        if self.saveToken:
            if os.path.isfile(self.token_location):
                data = self.readToken()
            else:
                data = dict()
                data["access_token"] = self.token
                data["refresh_token"] = self.refresh_token
                data["expiry_date"] = self.expiresAt
        else:
            data = dict()
            data["access_token"] = self.token
            data["refresh_token"] = self.refresh_token
            data["expiry_date"] = self.expiresAt
        self.token = data["access_token"]
        self.expiresAt = data["expiry_date"]
        if self.expiresAt:
            if time.time() >= self.expiresAt:
                _LOGGER.debug("No token, or has expired, requesting new token")
                self.refreshToken(data)
                # self.auth()
        if self.token == None:
            # No existing token exists so refreshing library
            self.auth()
        else:
            _LOGGER.debug("Token is valid, continuing")
            pass

    def writeToken(self, token):
        # Save token to file to be reused
        with open(self.token_location, "w") as outfile:
            token["expiry_date"] = time.time() + token["expires_in"]
            _LOGGER.debug(token)
            json.dump(token, outfile)

    def readToken(self):
        # Get saved token from file
        try:
            with open(self.token_location) as token_file:
                token = json.load(token_file)
                return token
        except ValueError:
            _LOGGER.debug("Fixing malformed token")
            self.auth()
            with open(self.token_location) as token_file:
                token = json.load(token_file)
                return token

    def clearToken(self):
        if os.path.isfile("/tmp/fordpass_token.txt"):
            os.remove("/tmp/fordpass_token.txt")
        if os.path.isfile("/tmp/token.txt"):
            os.remove("/tmp/token.txt")
        if os.path.isfile(self.token_location):
            os.remove(self.token_location)

    def status(self):
        # Get the status of the vehicle

        self.__acquireToken()

        params = {"lrdt": "01-01-1970 00:00:00"}

        headers = {
            **apiHeaders,
            "auth-token": self.token,
            "Application-Id": self.region,
        }

        r = session.get(
            f"{baseUrl}/vehicles/v4/{self.vin}/status", params=params, headers=headers
        )
        if r.status_code == 200:
            result = r.json()
            if result["status"] == 402:
                r.raise_for_status()
            return result["vehiclestatus"]
        if r.status_code == 401:
            _LOGGER.debug("401 with status request: start token refresh")
            data = dict()
            data["access_token"] = self.token
            data["refresh_token"] = self.refresh_token
            data["expiry_date"] = self.expiresAt
            self.refreshToken(data)
            self.__acquireToken()
            headers = {
                **apiHeaders,
                "auth-token": self.token,
                "Application-Id": self.region,
            }
            r = session.get(
                f"{baseUrl}/vehicles/v4/{self.vin}/status",
                params=params,
                headers=headers,
            )
            if r.status_code == 200:
                result = r.json()
            return result["vehiclestatus"]
        else:
            r.raise_for_status()

<<<<<<< HEAD

=======
>>>>>>> a02d28c9
    def messages(self):
        self.__acquireToken()
        headers = {
            **apiHeaders,
            "Auth-Token": self.token,
            "Application-Id": self.region,
        }
        r = session.get(f"{guardUrl}/messagecenter/v3/messages?", headers=headers)
        if r.status_code == 200:
            result = r.json()
            return result["result"]["messages"]
            # _LOGGER.debug(result)
        else:
            _LOGGER.debug(r.text)
            r.raise_for_status()
            
    def vehicles(self):
        self.__acquireToken()

        headers = {
            **apiHeaders,
            "Auth-Token": self.token,
            "Application-Id": self.region,
        }
        r = session.get(
            "https://services.cx.ford.com/api/dashboard/v1/users/vehicles", headers=headers
        )
        if r.status_code == 200:
            result = r.json()
            
            
            _LOGGER.debug(result)
            return result["vehicleCapabilities"]
        else:
            _LOGGER.debug(r.text)
            r.raise_for_status()

    def vehicles(self):
        self.__acquireToken()

        headers = {
            **apiHeaders,
            "Auth-Token": self.token,
            "Application-Id": self.region,
        }
        r = session.get(
            "https://services.cx.ford.com/api/dashboard/v1/users/vehicles",
            headers=headers,
        )
        if r.status_code == 200:
            result = r.json()

            _LOGGER.debug(result)
            return result["vehicleCapabilities"]
        else:
            _LOGGER.debug(r.text)
            r.raise_for_status()

    def guardStatus(self):
        # WIP current being tested
        self.__acquireToken()

        params = {"lrdt": "01-01-1970 00:00:00"}

        headers = {
            **apiHeaders,
            "auth-token": self.token,
            "Application-Id": self.region,
        }

        r = session.get(
            f"{guardUrl}/guardmode/v1/{self.vin}/session",
            params=params,
            headers=headers,
        )
        return r.json()

    def start(self):
        """
        Issue a start command to the engine
        """
        return self.__requestAndPoll(
            "PUT", f"{baseUrl}/vehicles/v2/{self.vin}/engine/start"
        )

    def stop(self):
        """
        Issue a stop command to the engine
        """
        return self.__requestAndPoll(
            "DELETE", f"{baseUrl}/vehicles/v2/{self.vin}/engine/start"
        )

    def lock(self):
        """
        Issue a lock command to the doors
        """
        return self.__requestAndPoll(
            "PUT", f"{baseUrl}/vehicles/v2/{self.vin}/doors/lock"
        )

    def unlock(self):
        """
        Issue an unlock command to the doors
        """
        return self.__requestAndPoll(
            "DELETE", f"{baseUrl}/vehicles/v2/{self.vin}/doors/lock"
        )

    def enableGuard(self):
        """
        Enable Guard mode on supported models
        """
        self.__acquireToken()

        r = self.__makeRequest(
            "PUT", f"{guardUrl}/guardmode/v1/{self.vin}/session", None, None
        )
        _LOGGER.debug(r.text)
        return r

    def disableGuard(self):
        """
        Disable Guard mode on supported models
        """
        self.__acquireToken()
        r = self.__makeRequest(
            "DELETE", f"{guardUrl}/guardmode/v1/{self.vin}/session", None, None
        )
        _LOGGER.debug(r.text)
        return r

    def requestUpdate(self, vin=""):
        # Send request to refresh data from the cars module
        self.__acquireToken()
        if vin:
            vinnum = vin
        else:
            vinnum = self.vin
        status = self.__makeRequest(
            "PUT", f"{baseUrl}/vehicles/v2/{vinnum}/status", None, None
        )
        return status.json()["status"]

    def __makeRequest(self, method, url, data, params):
        """
        Make a request to the given URL, passing data/params as needed
        """

        headers = {
            **apiHeaders,
            "auth-token": self.token,
            "Application-Id": self.region,
        }

        return getattr(requests, method.lower())(
            url, headers=headers, data=data, params=params
        )

    def __pollStatus(self, url, id):
        """
        Poll the given URL with the given command ID until the command is completed
        """
        status = self.__makeRequest("GET", f"{url}/{id}", None, None)
        result = status.json()
        if result["status"] == 552:
            _LOGGER.debug("Command is pending")
            time.sleep(5)
            return self.__pollStatus(url, id)  # retry after 5s
        elif result["status"] == 200:
            _LOGGER.debug("Command completed succesfully")
            return True
        else:
            _LOGGER.debug("Command failed")
            return False

    def __requestAndPoll(self, method, url):
        self.__acquireToken()
        command = self.__makeRequest(method, url, None, None)

        if command.status_code == 200:
            result = command.json()
            return self.__pollStatus(url, result["commandId"])
        else:
            command.raise_for_status()<|MERGE_RESOLUTION|>--- conflicted
+++ resolved
@@ -227,10 +227,6 @@
         else:
             r.raise_for_status()
 
-<<<<<<< HEAD
-
-=======
->>>>>>> a02d28c9
     def messages(self):
         self.__acquireToken()
         headers = {
