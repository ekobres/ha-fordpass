import json
import logging
import os
import time

import requests

_LOGGER = logging.getLogger(__name__)
defaultHeaders = {
    "Accept": "*/*",
    "Accept-Language": "en-us",
    "User-Agent": "fordpass-ap/93 CFNetwork/1197 Darwin/20.0.0",
    "Accept-Encoding": "gzip, deflate, br",
}

apiHeaders = {
    **defaultHeaders,
    "Content-Type": "application/json",
}

region_lookup = {
    "UK&Europe": "1E8C7794-FF5F-49BC-9596-A1E0C86C5B19",
    "Australia": "5C80A6BB-CF0D-4A30-BDBF-FC804B5C1A98",
    "North America & Canada": "71A3AD0A-CF46-4CCF-B473-FC7FE5BC4592",
}

baseUrl = "https://usapi.cv.ford.com/api"

guardUrl = "https://api.mps.ford.com/api"


class Vehicle(object):
    # Represents a Ford vehicle, with methods for status and issuing commands

<<<<<<< HEAD
    def __init__(self, username, password, vin, region, saveToken=False, configLocation=""):
=======
    def __init__(
        self, username, password, vin, region, saveToken=False, configLocation=""
    ):
>>>>>>> 2b6c18f1
        self.username = username
        self.password = password
        self.saveToken = saveToken
        self.region = region_lookup[region]
        self.vin = vin
        self.token = None
        self.expires = None
        self.expiresAt = None
        self.refresh_token = None
        if configLocation == "":
            self.token_location = "custom_components/fordpass/fordpass_token.txt"
        else:
            _LOGGER.debug(configLocation)
            self.token_location = configLocation

    def auth(self):
        """Authenticate and store the token"""

        data = {
            "client_id": "9fb503e0-715b-47e8-adfd-ad4b7770f73b",
            "grant_type": "password",
            "username": self.username,
            "password": self.password,
        }

        headers = {
            **defaultHeaders,
            "Content-Type": "application/x-www-form-urlencoded",
        }
        # Fetch OAUTH token stage 1
        r = requests.post(
            "https://sso.ci.ford.com/oidc/endpoint/default/token",
            data=data,
            headers=headers,
        )

        if r.status_code == 200:
            _LOGGER.debug("Succesfully fetched token Stage1")
            result = r.json()
            data = {"code": result["access_token"]}
            headers = {**apiHeaders, "Application-Id": self.region}
            # Fetch OAUTH token stage 2 and refresh token
            r = requests.put(
                "https://api.mps.ford.com/api/oauth2/v1/token",
                data=json.dumps(data),
                headers=headers,
            )
            if r.status_code == 200:
                result = r.json()
                self.token = result["access_token"]
                self.refresh_token = result["refresh_token"]
                self.expiresAt = time.time() + result["expires_in"]
                if self.saveToken:
                    result["expiry_date"] = time.time() + result["expires_in"]
                    self.writeToken(result)
                return True
        else:
            r.raise_for_status()

    def refreshToken(self, token):
        # Token is invalid so let's try refreshing it
        data = {"refresh_token": token["refresh_token"]}
        headers = {**apiHeaders, "Application-Id": self.region}

        r = requests.put(
            "https://api.mps.ford.com/api/oauth2/v1/refresh",
            data=json.dumps(data),
            headers=headers,
        )
        if r.status_code == 200:
            result = r.json()
            if self.saveToken:
                result["expiry_date"] = time.time() + result["expires_in"]
                self.writeToken(result)
            self.token = result["access_token"]
            self.refresh_token = result["refresh_token"]
            self.expiresAt = time.time() + result["expires_in"]
        if r.status_code == 401:
            _LOGGER.debug("401 response stage 2: refresh stage 1 token")
            self.auth()

    def __acquireToken(self):
        # Fetch and refresh token as needed
        # If file exists read in token file and check it's valid
        if self.saveToken:
            if os.path.isfile(self.token_location):
                data = self.readToken()
            else:
                data = dict()
                data["access_token"] = self.token
                data["refresh_token"] = self.refresh_token
                data["expiry_date"] = self.expiresAt
        else:
            data = dict()
            data["access_token"] = self.token
            data["refresh_token"] = self.refresh_token
            data["expiry_date"] = self.expiresAt
        self.token = data["access_token"]
        self.expiresAt = data["expiry_date"]
        if self.expiresAt:
            if time.time() >= self.expiresAt:
                _LOGGER.debug("No token, or has expired, requesting new token")
                self.refreshToken(data)
                # self.auth()
        if self.token == None:
            # No existing token exists so refreshing library
            self.auth()
        else:
            _LOGGER.debug("Token is valid, continuing")
            pass

    def writeToken(self, token):
        # Save token to file to be reused
        with open(self.token_location, "w") as outfile:
            token["expiry_date"] = time.time() + token["expires_in"]
            _LOGGER.debug(token)
            json.dump(token, outfile)

    def readToken(self):
        # Get saved token from file
        try:
            with open(self.token_location) as token_file:
                token = json.load(token_file)
                return token
        except ValueError:
            _LOGGER.debug("Fixing malformed token")
            self.auth()
            with open(self.token_location) as token_file:
                token = json.load(token_file)
                return token

    def clearToken(self):
        if os.path.isfile("/tmp/fordpass_token.txt"):
            os.remove("/tmp/fordpass_token.txt")
        if os.path.isfile("/tmp/token.txt"):
            os.remove("/tmp/token.txt")
        if os.path.isfile(self.token_location):
            os.remove(self.token_location)

    def status(self):
        # Get the status of the vehicle

        self.__acquireToken()

        params = {"lrdt": "01-01-1970 00:00:00"}

        headers = {
            **apiHeaders,
            "auth-token": self.token,
            "Application-Id": self.region,
        }

        r = requests.get(
            f"{baseUrl}/vehicles/v4/{self.vin}/status", params=params, headers=headers
        )
        if r.status_code == 200:
            result = r.json()
            if result["status"] == 402:
                r.raise_for_status()
            return result["vehiclestatus"]
        if r.status_code == 401:
            _LOGGER.debug("401 with status request: start token refresh")
            data = dict()
            data["access_token"] = self.token
            data["refresh_token"] = self.refresh_token
            data["expiry_date"] = self.expiresAt
            self.refreshToken(data)
            self.__acquireToken()
            headers = {
                **apiHeaders,
                "auth-token": self.token,
                "Application-Id": self.region,
            }
            r = requests.get(
                f"{baseUrl}/vehicles/v4/{self.vin}/status",
                params=params,
                headers=headers,
            )
            if r.status_code == 200:
                result = r.json()
            return result["vehiclestatus"]
        else:
            r.raise_for_status()

    def guardStatus(self):
        # WIP current being tested
        self.__acquireToken()

        params = {"lrdt": "01-01-1970 00:00:00"}

        headers = {
            **apiHeaders,
            "auth-token": self.token,
            "Application-Id": self.region,
        }

        r = requests.get(
            f"{guardUrl}/guardmode/v1/{self.vin}/session",
            params=params,
            headers=headers,
        )
        return r.json()

    def start(self):
        """
        Issue a start command to the engine
        """
        return self.__requestAndPoll(
            "PUT", f"{baseUrl}/vehicles/v2/{self.vin}/engine/start"
        )

    def stop(self):
        """
        Issue a stop command to the engine
        """
        return self.__requestAndPoll(
            "DELETE", f"{baseUrl}/vehicles/v2/{self.vin}/engine/start"
        )

    def lock(self):
        """
        Issue a lock command to the doors
        """
        return self.__requestAndPoll(
            "PUT", f"{baseUrl}/vehicles/v2/{self.vin}/doors/lock"
        )

    def unlock(self):
        """
        Issue an unlock command to the doors
        """
        return self.__requestAndPoll(
            "DELETE", f"{baseUrl}/vehicles/v2/{self.vin}/doors/lock"
        )

    def enableGuard(self):
        """
        Enable Guard mode on supported models
        """
        self.__acquireToken()

        r = self.__makeRequest(
            "PUT", f"{guardUrl}/guardmode/v1/{self.vin}/session", None, None
        )
        _LOGGER.debug(r.text)
        return r

    def disableGuard(self):
        """
        Disable Guard mode on supported models
        """
        self.__acquireToken()
        r = self.__makeRequest(
            "DELETE", f"{guardUrl}/guardmode/v1/{self.vin}/session", None, None
        )
        _LOGGER.debug(r.text)
        return r

    def requestUpdate(self, vin=""):
        # Send request to refresh data from the cars module
        self.__acquireToken()
        if vin:
            vinnum = vin
        else:
            vinnum = self.vin
        status = self.__makeRequest(
            "PUT", f"{baseUrl}/vehicles/v2/{vinnum}/status", None, None
        )
        return status.json()["status"]

    def __makeRequest(self, method, url, data, params):
        """
        Make a request to the given URL, passing data/params as needed
        """

        headers = {
            **apiHeaders,
            "auth-token": self.token,
            "Application-Id": self.region,
        }

        return getattr(requests, method.lower())(
            url, headers=headers, data=data, params=params
        )

    def __pollStatus(self, url, id):
        """
        Poll the given URL with the given command ID until the command is completed
        """
        status = self.__makeRequest("GET", f"{url}/{id}", None, None)
        result = status.json()
        if result["status"] == 552:
            _LOGGER.debug("Command is pending")
            time.sleep(5)
            return self.__pollStatus(url, id)  # retry after 5s
        elif result["status"] == 200:
            _LOGGER.debug("Command completed succesfully")
            return True
        else:
            _LOGGER.debug("Command failed")
            return False

    def __requestAndPoll(self, method, url):
        self.__acquireToken()
        command = self.__makeRequest(method, url, None, None)

        if command.status_code == 200:
            result = command.json()
            return self.__pollStatus(url, result["commandId"])
        else:
            command.raise_for_status()<|MERGE_RESOLUTION|>--- conflicted
+++ resolved
@@ -32,13 +32,9 @@
 class Vehicle(object):
     # Represents a Ford vehicle, with methods for status and issuing commands
 
-<<<<<<< HEAD
-    def __init__(self, username, password, vin, region, saveToken=False, configLocation=""):
-=======
     def __init__(
         self, username, password, vin, region, saveToken=False, configLocation=""
     ):
->>>>>>> 2b6c18f1
         self.username = username
         self.password = password
         self.saveToken = saveToken
