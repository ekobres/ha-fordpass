{
    "domain": "fordpass",
    "name": "FordPass",
    "config_flow": true,
    "documentation": "https://github.com/itchannel/fordpass",
    "issue_tracker": "https://github.com/itchannel/fordpass/issues",
    "requirements": ["dotted==0.1.8"],
    "ssdp": [],
    "zeroconf": [],
    "homekit": {},
    "dependencies": [],
<<<<<<< HEAD
    "codeowners": ["@itchannel"],
    "quality_scale": "silver"
=======
    "codeowners": ["@itchannel"]
>>>>>>> 11d35d8a
  }
  <|MERGE_RESOLUTION|>--- conflicted
+++ resolved
@@ -9,11 +9,7 @@
     "zeroconf": [],
     "homekit": {},
     "dependencies": [],
-<<<<<<< HEAD
-    "codeowners": ["@itchannel"],
-    "quality_scale": "silver"
-=======
     "codeowners": ["@itchannel"]
->>>>>>> 11d35d8a
+
   }
   