--- conflicted
+++ resolved
@@ -12,10 +12,6 @@
     "loggers": ["custom_components.fordpass"],
     "requirements": [],
     "ssdp": [],
-<<<<<<< HEAD
-    "version": "0.1.69",
-=======
     "version": "0.1.70",
->>>>>>> 43d06dda
     "zeroconf": []
   }