"""Represents the primary lock of the vehicle."""
import logging

from homeassistant.components.lock import LockEntity

from . import FordPassEntity
from .const import DOMAIN

_LOGGER = logging.getLogger(__name__)


async def async_setup_entry(hass, config_entry, async_add_entities):
    """Add the lock from the config."""
    entry = hass.data[DOMAIN][config_entry.entry_id]

    locks = [Lock(entry)]
    async_add_entities(locks, False)


class Lock(FordPassEntity, LockEntity):
    """Defines the vehicle's lock."""

    def __init__(self, coordinator):
        """Initialize."""
        super().__init__(
            device_id="fordpass_doorlock",
            name="fordpass_doorlock",
            coordinator=coordinator,
        )

    async def async_lock(self, **kwargs):
        """Locks the vehicle."""
        _LOGGER.debug("Locking %s", self.coordinator.vin)
        await self.coordinator.hass.async_add_executor_job(
            self.coordinator.vehicle.lock
        )
        await self.coordinator.async_request_refresh()

    async def async_unlock(self, **kwargs):
        """Unlocks the vehicle."""
        _LOGGER.debug("Unlocking %s", self.coordinator.vin)
        await self.coordinator.hass.async_add_executor_job(
            self.coordinator.vehicle.unlock
        )
        await self.coordinator.async_request_refresh()

    @property
    def is_locked(self):
        """Determine if the lock is locked."""
        if self.coordinator.data is None or self.coordinator.data["lockStatus"] is None:
            return None
        return self.coordinator.data["lockStatus"]["value"] == "LOCKED"

    @property
    def icon(self):
<<<<<<< HEAD
        return "mdi:car-door-lock"
=======
        return "mdi:car-door-lock"
>>>>>>> ba33be3c
<|MERGE_RESOLUTION|>--- conflicted
+++ resolved
@@ -53,8 +53,4 @@
 
     @property
     def icon(self):
-<<<<<<< HEAD
-        return "mdi:car-door-lock"
-=======
-        return "mdi:car-door-lock"
->>>>>>> ba33be3c
+        return "mdi:car-door-lock"